import setuptools
import os

here = os.path.abspath(os.path.dirname(__file__))

with open("README.md", "r", encoding="UTF-8") as fh:
    long_description = fh.read()


# Get the code version
version = {}
with open(os.path.join(here, "autogen/version.py")) as fp:
    exec(fp.read(), version)
__version__ = version["__version__"]

install_requires = [
    "openai<1",
    "diskcache",
    "termcolor",
    "flaml",
    "python-dotenv",
]


setuptools.setup(
    name="pyautogen",
    version=__version__,
    author="AutoGen",
    author_email="auto-gen@outlook.com",
    description="Enabling Next-Gen LLM Applications via Multi-Agent Conversation Framework",
    long_description=long_description,
    long_description_content_type="text/markdown",
    url="https://github.com/microsoft/autogen",
    packages=setuptools.find_packages(include=["autogen*"], exclude=["test"]),
    # package_data={
    #     "autogen.default": ["*/*.json"],
    # },
    # include_package_data=True,
    install_requires=install_requires,
    extras_require={
        "test": [
            "chromadb",
            "lancedb",
            "coverage>=5.3",
            "datasets",
            "ipykernel",
            "nbconvert",
            "nbformat",
            "pre-commit",
            "pydantic==1.10.9",
            "pytest-asyncio",
            "pytest>=6.1.1",
            "sympy",
            "tiktoken",
            "wolframalpha",
<<<<<<< HEAD
            "optuna",
            "docker",
=======
            "qdrant_client[fastembed]",
>>>>>>> 12150179
        ],
        "blendsearch": ["flaml[blendsearch]"],
        "mathchat": ["sympy", "pydantic==1.10.9", "wolframalpha"],
        "retrievechat": ["chromadb", "tiktoken", "sentence_transformers", "pypdf"],
        "teachable": ["chromadb"],
    },
    classifiers=[
        "Programming Language :: Python :: 3",
        "License :: OSI Approved :: MIT License",
        "Operating System :: OS Independent",
    ],
    python_requires=">=3.8",
)<|MERGE_RESOLUTION|>--- conflicted
+++ resolved
@@ -53,12 +53,7 @@
             "sympy",
             "tiktoken",
             "wolframalpha",
-<<<<<<< HEAD
-            "optuna",
-            "docker",
-=======
             "qdrant_client[fastembed]",
->>>>>>> 12150179
         ],
         "blendsearch": ["flaml[blendsearch]"],
         "mathchat": ["sympy", "pydantic==1.10.9", "wolframalpha"],
