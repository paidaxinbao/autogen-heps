import os

import setuptools

here = os.path.abspath(os.path.dirname(__file__))

with open("README.md", "r", encoding="UTF-8") as fh:
    long_description = fh.read()

# Get the code version
version = {}
with open(os.path.join(here, "autogen/version.py")) as fp:
    exec(fp.read(), version)
__version__ = version["__version__"]

install_requires = [
    "openai>=1.3",
    "diskcache",
    "termcolor",
    "flaml",
    # numpy is installed by flaml, but we want to pin the version to below 2.x (see https://github.com/microsoft/autogen/issues/1960)
    "numpy>=1.17.0,<2",
    "python-dotenv",
    "tiktoken",
    # Disallowing 2.6.0 can be removed when this is fixed https://github.com/pydantic/pydantic/issues/8705
    "pydantic>=1.10,<3,!=2.6.0",  # could be both V1 and V2
    "docker",
]

jupyter_executor = [
    "jupyter-kernel-gateway",
    "websocket-client",
    "requests",
    "jupyter-client>=8.6.0",
    "ipykernel>=6.29.0",
]

rag = ["sentence_transformers", "pypdf", "ipython", "beautifulsoup4", "markdownify"]

setuptools.setup(
    name="pyautogen",
    version=__version__,
    author="AutoGen",
    author_email="auto-gen@outlook.com",
    description="Enabling Next-Gen LLM Applications via Multi-Agent Conversation Framework",
    long_description=long_description,
    long_description_content_type="text/markdown",
    url="https://github.com/microsoft/autogen",
    packages=setuptools.find_packages(include=["autogen*"], exclude=["test"]),
    install_requires=install_requires,
    extras_require={
        "test": [
            "coverage>=5.3",
            "ipykernel",
            "nbconvert",
            "nbformat",
            "pre-commit",
            "pytest-asyncio",
            "pytest>=6.1.1,<8",
            "pandas",
        ],
        "blendsearch": ["flaml[blendsearch]"],
        "mathchat": ["sympy", "pydantic==1.10.9", "wolframalpha"],
<<<<<<< HEAD
        "retrievechat": ["chromadb", "sentence_transformers", "pypdf", "ipython", "beautifulsoup4", "markdownify"],
        "autobuild": ["chromadb", "sentence-transformers", "huggingface-hub", "vllm", "gputil"],
=======
        "retrievechat": ["chromadb"] + rag,
        "retrievechat-pgvector": ["pgvector>=0.2.5", "psycopg>=3.1.18"] + rag,
        "retrievechat-qdrant": ["qdrant_client[fastembed]"] + rag,
        "autobuild": ["chromadb", "sentence-transformers", "huggingface-hub"],
>>>>>>> 31fe75ad
        "teachable": ["chromadb"],
        "lmm": ["replicate", "pillow"],
        "graph": ["networkx", "matplotlib"],
        "gemini": ["google-generativeai>=0.5,<1", "pillow", "pydantic"],
        "websurfer": ["beautifulsoup4", "markdownify", "pdfminer.six", "pathvalidate"],
        "redis": ["redis"],
        "cosmosdb": ["azure-cosmos>=4.2.0"],
        "websockets": ["websockets>=12.0,<13"],
        "jupyter-executor": jupyter_executor,
        "types": ["mypy==1.9.0", "pytest>=6.1.1,<8"] + jupyter_executor,
    },
    classifiers=[
        "Programming Language :: Python :: 3",
        "License :: OSI Approved :: MIT License",
        "Operating System :: OS Independent",
    ],
    python_requires=">=3.8,<3.13",
)<|MERGE_RESOLUTION|>--- conflicted
+++ resolved
@@ -61,15 +61,10 @@
         ],
         "blendsearch": ["flaml[blendsearch]"],
         "mathchat": ["sympy", "pydantic==1.10.9", "wolframalpha"],
-<<<<<<< HEAD
-        "retrievechat": ["chromadb", "sentence_transformers", "pypdf", "ipython", "beautifulsoup4", "markdownify"],
-        "autobuild": ["chromadb", "sentence-transformers", "huggingface-hub", "vllm", "gputil"],
-=======
         "retrievechat": ["chromadb"] + rag,
         "retrievechat-pgvector": ["pgvector>=0.2.5", "psycopg>=3.1.18"] + rag,
         "retrievechat-qdrant": ["qdrant_client[fastembed]"] + rag,
-        "autobuild": ["chromadb", "sentence-transformers", "huggingface-hub"],
->>>>>>> 31fe75ad
+        "autobuild": ["chromadb", "sentence-transformers", "huggingface-hub", "vllm", "gputil"],
         "teachable": ["chromadb"],
         "lmm": ["replicate", "pillow"],
         "graph": ["networkx", "matplotlib"],
