from typing import Any, Dict, Literal, Optional

from autogen.logger.agentops_logger import AgentOpsLogger
from autogen.logger.base_logger import BaseLogger
from autogen.logger.file_logger import FileLogger
from autogen.logger.sqlite_logger import SqliteLogger

__all__ = ("LoggerFactory",)


class LoggerFactory:
    @staticmethod
    def get_logger(
        logger_type: Literal["sqlite", "file"] = "sqlite", config: Optional[Dict[str, Any]] = None
    ) -> BaseLogger:
        if config is None:
            config = {}

        if logger_type == "sqlite":
            return SqliteLogger(config)
<<<<<<< HEAD
        if logger_type == "agentops":
            return AgentOpsLogger(config)
=======
        elif logger_type == "file":
            return FileLogger(config)
>>>>>>> d461100b
        else:
            raise ValueError(f"[logger_factory] Unknown logger type: {logger_type}")<|MERGE_RESOLUTION|>--- conflicted
+++ resolved
@@ -18,12 +18,7 @@
 
         if logger_type == "sqlite":
             return SqliteLogger(config)
-<<<<<<< HEAD
-        if logger_type == "agentops":
-            return AgentOpsLogger(config)
-=======
         elif logger_type == "file":
             return FileLogger(config)
->>>>>>> d461100b
         else:
             raise ValueError(f"[logger_factory] Unknown logger type: {logger_type}")