from __future__ import annotations

import sys
from typing import Any, List, Optional, Dict, Callable, Tuple, Union
import logging
import inspect
import uuid
from flaml.automl.logger import logger_formatter

from pydantic import BaseModel
from typing import Protocol

from autogen.cache.cache import Cache
from autogen.oai.openai_utils import get_key, is_valid_api_key, OAI_PRICE1K
from autogen.token_count_utils import count_token

<<<<<<< HEAD
import autogen.telemetry
=======
from autogen.runtime_logging import logging_enabled, log_chat_completion, log_new_client, log_new_wrapper
from autogen.logger.logger_utils import get_current_ts
>>>>>>> d677b47c

TOOL_ENABLED = False
try:
    import openai
except ImportError:
    ERROR: Optional[ImportError] = ImportError("Please install openai>=1 and diskcache to use autogen.OpenAIWrapper.")
    OpenAI = object
    AzureOpenAI = object
else:
    # raises exception if openai>=1 is installed and something is wrong with imports
    from openai import OpenAI, AzureOpenAI, APIError, APITimeoutError, __version__ as OPENAIVERSION
    from openai.resources import Completions
    from openai.types.chat import ChatCompletion
    from openai.types.chat.chat_completion import ChatCompletionMessage, Choice  # type: ignore [attr-defined]
    from openai.types.chat.chat_completion_chunk import (
        ChoiceDeltaToolCall,
        ChoiceDeltaToolCallFunction,
        ChoiceDeltaFunctionCall,
    )
    from openai.types.completion import Completion
    from openai.types.completion_usage import CompletionUsage

    if openai.__version__ >= "1.1.0":
        TOOL_ENABLED = True
    ERROR = None

logger = logging.getLogger(__name__)
if not logger.handlers:
    # Add the console handler.
    _ch = logging.StreamHandler(stream=sys.stdout)
    _ch.setFormatter(logger_formatter)
    logger.addHandler(_ch)

LEGACY_DEFAULT_CACHE_SEED = 41
LEGACY_CACHE_DIR = ".cache"
OPEN_API_BASE_URL_PREFIX = "https://api.openai.com"


class ModelClient(Protocol):
    """
    A client class must implement the following methods:
    - create must return a response object that implements the ModelClientResponseProtocol
    - cost must return the cost of the response
    - get_usage must return a dict with the following keys:
        - prompt_tokens
        - completion_tokens
        - total_tokens
        - cost
        - model

    This class is used to create a client that can be used by OpenAIWrapper.
    The response returned from create must adhere to the ModelClientResponseProtocol but can be extended however needed.
    The message_retrieval method must be implemented to return a list of str or a list of messages from the response.
    """

    RESPONSE_USAGE_KEYS = ["prompt_tokens", "completion_tokens", "total_tokens", "cost", "model"]

    class ModelClientResponseProtocol(Protocol):
        class Choice(Protocol):
            class Message(Protocol):
                content: Optional[str]

        choices: List[Choice]
        model: str

    def create(self, **params: Any) -> ModelClientResponseProtocol:
        ...  # pragma: no cover

    def message_retrieval(
        self, response: ModelClientResponseProtocol
    ) -> Union[List[str], List[ModelClient.ModelClientResponseProtocol.Choice.Message]]:
        """
        Retrieve and return a list of strings or a list of Choice.Message from the response.

        NOTE: if a list of Choice.Message is returned, it currently needs to contain the fields of OpenAI's ChatCompletion Message object,
        since that is expected for function or tool calling in the rest of the codebase at the moment, unless a custom agent is being used.
        """
        ...  # pragma: no cover

    def cost(self, response: ModelClientResponseProtocol) -> float:
        ...  # pragma: no cover

    @staticmethod
    def get_usage(response: ModelClientResponseProtocol) -> Dict:
        """Return usage summary of the response using RESPONSE_USAGE_KEYS."""
        ...  # pragma: no cover


class PlaceHolderClient:
    def __init__(self, config):
        self.config = config


class OpenAIClient:
    """Follows the Client protocol and wraps the OpenAI client."""

    def __init__(self, client: Union[OpenAI, AzureOpenAI]):
        self._oai_client = client
        if (
            not isinstance(client, openai.AzureOpenAI)
            and str(client.base_url).startswith(OPEN_API_BASE_URL_PREFIX)
            and not is_valid_api_key(self._oai_client.api_key)
        ):
            logger.warning(
                "The API key specified is not a valid OpenAI format; it won't work with the OpenAI-hosted model."
            )

    def message_retrieval(
        self, response: Union[ChatCompletion, Completion]
    ) -> Union[List[str], List[ChatCompletionMessage]]:
        """Retrieve the messages from the response."""
        choices = response.choices
        if isinstance(response, Completion):
            return [choice.text for choice in choices]  # type: ignore [union-attr]

        if TOOL_ENABLED:
            return [  # type: ignore [return-value]
                (
                    choice.message  # type: ignore [union-attr]
                    if choice.message.function_call is not None or choice.message.tool_calls is not None  # type: ignore [union-attr]
                    else choice.message.content
                )  # type: ignore [union-attr]
                for choice in choices
            ]
        else:
            return [  # type: ignore [return-value]
                choice.message if choice.message.function_call is not None else choice.message.content  # type: ignore [union-attr]
                for choice in choices
            ]

    def create(self, params: Dict[str, Any]) -> ChatCompletion:
        """Create a completion for a given config using openai's client.

        Args:
            client: The openai client.
            params: The params for the completion.

        Returns:
            The completion.
        """
        completions: Completions = self._oai_client.chat.completions if "messages" in params else self._oai_client.completions  # type: ignore [attr-defined]
        # If streaming is enabled and has messages, then iterate over the chunks of the response.
        if params.get("stream", False) and "messages" in params:
            response_contents = [""] * params.get("n", 1)
            finish_reasons = [""] * params.get("n", 1)
            completion_tokens = 0

            # Set the terminal text color to green
            print("\033[32m", end="")

            # Prepare for potential function call
            full_function_call: Optional[Dict[str, Any]] = None
            full_tool_calls: Optional[List[Optional[Dict[str, Any]]]] = None

            # Send the chat completion request to OpenAI's API and process the response in chunks
            for chunk in completions.create(**params):
                if chunk.choices:
                    for choice in chunk.choices:
                        content = choice.delta.content
                        tool_calls_chunks = choice.delta.tool_calls
                        finish_reasons[choice.index] = choice.finish_reason

                        # todo: remove this after function calls are removed from the API
                        # the code should work regardless of whether function calls are removed or not, but test_chat_functions_stream should fail
                        # begin block
                        function_call_chunk = (
                            choice.delta.function_call if hasattr(choice.delta, "function_call") else None
                        )
                        # Handle function call
                        if function_call_chunk:
                            # Handle function call
                            if function_call_chunk:
                                full_function_call, completion_tokens = OpenAIWrapper._update_function_call_from_chunk(
                                    function_call_chunk, full_function_call, completion_tokens
                                )
                            if not content:
                                continue
                        # end block

                        # Handle tool calls
                        if tool_calls_chunks:
                            for tool_calls_chunk in tool_calls_chunks:
                                # the current tool call to be reconstructed
                                ix = tool_calls_chunk.index
                                if full_tool_calls is None:
                                    full_tool_calls = []
                                if ix >= len(full_tool_calls):
                                    # in case ix is not sequential
                                    full_tool_calls = full_tool_calls + [None] * (ix - len(full_tool_calls) + 1)

                                full_tool_calls[ix], completion_tokens = OpenAIWrapper._update_tool_calls_from_chunk(
                                    tool_calls_chunk, full_tool_calls[ix], completion_tokens
                                )
                                if not content:
                                    continue

                        # End handle tool calls

                        # If content is present, print it to the terminal and update response variables
                        if content is not None:
                            print(content, end="", flush=True)
                            response_contents[choice.index] += content
                            completion_tokens += 1
                        else:
                            # print()
                            pass

            # Reset the terminal text color
            print("\033[0m\n")

            # Prepare the final ChatCompletion object based on the accumulated data
            model = chunk.model.replace("gpt-35", "gpt-3.5")  # hack for Azure API
            prompt_tokens = count_token(params["messages"], model)
            response = ChatCompletion(
                id=chunk.id,
                model=chunk.model,
                created=chunk.created,
                object="chat.completion",
                choices=[],
                usage=CompletionUsage(
                    prompt_tokens=prompt_tokens,
                    completion_tokens=completion_tokens,
                    total_tokens=prompt_tokens + completion_tokens,
                ),
            )
            for i in range(len(response_contents)):
                if OPENAIVERSION >= "1.5":  # pragma: no cover
                    # OpenAI versions 1.5.0 and above
                    choice = Choice(
                        index=i,
                        finish_reason=finish_reasons[i],
                        message=ChatCompletionMessage(
                            role="assistant",
                            content=response_contents[i],
                            function_call=full_function_call,
                            tool_calls=full_tool_calls,
                        ),
                        logprobs=None,
                    )
                else:
                    # OpenAI versions below 1.5.0
                    choice = Choice(  # type: ignore [call-arg]
                        index=i,
                        finish_reason=finish_reasons[i],
                        message=ChatCompletionMessage(
                            role="assistant",
                            content=response_contents[i],
                            function_call=full_function_call,
                            tool_calls=full_tool_calls,
                        ),
                    )

                response.choices.append(choice)
        else:
            # If streaming is not enabled, send a regular chat completion request
            params = params.copy()
            params["stream"] = False
            response = completions.create(**params)

        return response

    def cost(self, response: Union[ChatCompletion, Completion]) -> float:
        """Calculate the cost of the response."""
        model = response.model
        if model not in OAI_PRICE1K:
            # TODO: add logging to warn that the model is not found
            logger.debug(f"Model {model} is not found. The cost will be 0.", exc_info=True)
            return 0

        n_input_tokens = response.usage.prompt_tokens if response.usage is not None else 0  # type: ignore [union-attr]
        n_output_tokens = response.usage.completion_tokens if response.usage is not None else 0  # type: ignore [union-attr]
        tmp_price1K = OAI_PRICE1K[model]
        # First value is input token rate, second value is output token rate
        if isinstance(tmp_price1K, tuple):
            return (tmp_price1K[0] * n_input_tokens + tmp_price1K[1] * n_output_tokens) / 1000  # type: ignore [no-any-return]
        return tmp_price1K * (n_input_tokens + n_output_tokens) / 1000  # type: ignore [operator]

    @staticmethod
    def get_usage(response: Union[ChatCompletion, Completion]) -> Dict:
        return {
            "prompt_tokens": response.usage.prompt_tokens if response.usage is not None else 0,
            "completion_tokens": response.usage.completion_tokens if response.usage is not None else 0,
            "total_tokens": response.usage.total_tokens if response.usage is not None else 0,
            "cost": response.cost if hasattr(response, "cost") else 0,
            "model": response.model,
        }


class OpenAIWrapper:
    """A wrapper class for openai client."""

    extra_kwargs = {
        "cache",
        "cache_seed",
        "filter_func",
        "allow_format_str_template",
        "context",
        "api_version",
        "api_type",
        "tags",
    }

    openai_kwargs = set(inspect.getfullargspec(OpenAI.__init__).kwonlyargs)
    aopenai_kwargs = set(inspect.getfullargspec(AzureOpenAI.__init__).kwonlyargs)
    openai_kwargs = openai_kwargs | aopenai_kwargs
    total_usage_summary: Optional[Dict[str, Any]] = None
    actual_usage_summary: Optional[Dict[str, Any]] = None

    def __init__(self, *, config_list: Optional[List[Dict[str, Any]]] = None, **base_config: Any):
        """
        Args:
            config_list: a list of config dicts to override the base_config.
                They can contain additional kwargs as allowed in the [create](/docs/reference/oai/client#create) method. E.g.,

        ```python
        config_list=[
            {
                "model": "gpt-4",
                "api_key": os.environ.get("AZURE_OPENAI_API_KEY"),
                "api_type": "azure",
                "base_url": os.environ.get("AZURE_OPENAI_API_BASE"),
                "api_version": "2023-03-15-preview",
            },
            {
                "model": "gpt-3.5-turbo",
                "api_key": os.environ.get("OPENAI_API_KEY"),
                "api_type": "openai",
                "base_url": "https://api.openai.com/v1",
            },
            {
                "model": "llama-7B",
                "base_url": "http://127.0.0.1:8080",
            }
        ]
        ```

            base_config: base config. It can contain both keyword arguments for openai client
                and additional kwargs.
        """
<<<<<<< HEAD
        autogen.telemetry.log_new_wrapper(self, locals())
=======

        if logging_enabled():
            log_new_wrapper(self, locals())
>>>>>>> d677b47c
        openai_config, extra_kwargs = self._separate_openai_config(base_config)
        # This *may* work if the `llm_config` has specified the `model` attribute,
        # so just warn here.
        if type(config_list) is list and len(config_list) == 0:
            logger.warning("OpenAI client was provided with an empty config_list, which may not be intended.")
            # If the `llm_config` has no `model` then the call will fail. Abort now.
            if "model" not in extra_kwargs:
                raise ValueError("Please specify a value for the 'model' in 'llm_config'.")

        self._clients: List[ModelClient] = []
        self._config_list: List[Dict[str, Any]] = []

        if config_list:
            config_list = [config.copy() for config in config_list]  # make a copy before modifying
            for config in config_list:
                # We require that each element of `config_list` has a non-empty value
                # for `model` specified unless `extra_kwargs` contains "model".
                model = None
                if "model" in config:
                    model = config["model"]
                if "model" not in extra_kwargs and (model is None or len(model) == 0):
                    raise ValueError("Please specify a non-empty 'model' value for every item in 'config_list'.")
                self._register_default_client(config, openai_config)  # could modify the config
                self._config_list.append(
                    {**extra_kwargs, **{k: v for k, v in config.items() if k not in self.openai_kwargs}}
                )
        else:
            self._register_default_client(extra_kwargs, openai_config)
            self._config_list = [extra_kwargs]
        self.wrapper_id = id(self)

    def _separate_openai_config(self, config: Dict[str, Any]) -> Tuple[Dict[str, Any], Dict[str, Any]]:
        """Separate the config into openai_config and extra_kwargs."""
        openai_config = {k: v for k, v in config.items() if k in self.openai_kwargs}
        extra_kwargs = {k: v for k, v in config.items() if k not in self.openai_kwargs}
        return openai_config, extra_kwargs

    def _separate_create_config(self, config: Dict[str, Any]) -> Tuple[Dict[str, Any], Dict[str, Any]]:
        """Separate the config into create_config and extra_kwargs."""
        create_config = {k: v for k, v in config.items() if k not in self.extra_kwargs}
        extra_kwargs = {k: v for k, v in config.items() if k in self.extra_kwargs}
        return create_config, extra_kwargs

    def _configure_azure_openai(self, config: Dict[str, Any], openai_config: Dict[str, Any]) -> None:
        openai_config["azure_deployment"] = openai_config.get("azure_deployment", config.get("model"))
        if openai_config["azure_deployment"] is not None:
            openai_config["azure_deployment"] = openai_config["azure_deployment"].replace(".", "")
        openai_config["azure_endpoint"] = openai_config.get("azure_endpoint", openai_config.pop("base_url", None))

    def _register_default_client(self, config: Dict[str, Any], openai_config: Dict[str, Any]) -> None:
        """Create a client with the given config to override openai_config,
        after removing extra kwargs.

        For Azure models/deployment names there's a convenience modification of model removing dots in
        the it's value (Azure deploment names can't have dots). I.e. if you have Azure deployment name
        "gpt-35-turbo" and define model "gpt-3.5-turbo" in the config the function will remove the dot
        from the name and create a client that connects to "gpt-35-turbo" Azure deployment.
        """
        openai_config = {**openai_config, **{k: v for k, v in config.items() if k in self.openai_kwargs}}
        api_type = config.get("api_type")
        model_client_cls_name = config.get("model_client_cls")
        if model_client_cls_name is not None:
            # a config for a custom client is set
            # adding placeholder until the register_model_client is called with the appropriate class
            self._clients.append(PlaceHolderClient(config))
            logger.info(
                f"Detected custom model client in config: {model_client_cls_name}, model client can not be used until register_model_client is called."
            )
            # TODO: logging for custom client
        else:
            if api_type is not None and api_type.startswith("azure"):
                self._configure_azure_openai(config, openai_config)
                client = AzureOpenAI(**openai_config)
                self._clients.append(OpenAIClient(client))
<<<<<<< HEAD
                autogen.telemetry.log_new_client(client, self, openai_config)
            else:
                client = OpenAI(**openai_config)
                self._clients.append(OpenAIClient(client))
                autogen.telemetry.log_new_client(client, self, openai_config)
=======
            else:
                client = OpenAI(**openai_config)
                self._clients.append(OpenAIClient(client))

            if logging_enabled():
                log_new_client(client, self, openai_config)
>>>>>>> d677b47c

    def register_model_client(self, model_client_cls: ModelClient, **kwargs):
        """Register a model client.

        Args:
            model_client_cls: A custom client class that follows the ModelClient interface
            **kwargs: The kwargs for the custom client class to be initialized with
        """
        existing_client_class = False
        for i, client in enumerate(self._clients):
            if isinstance(client, PlaceHolderClient):
                placeholder_config = client.config

                if placeholder_config.get("model_client_cls") == model_client_cls.__name__:
                    self._clients[i] = model_client_cls(placeholder_config, **kwargs)
                    return
            elif isinstance(client, model_client_cls):
                existing_client_class = True

        if existing_client_class:
            logger.warn(
                f"Model client {model_client_cls.__name__} is already registered. Add more entries in the config_list to use multiple model clients."
            )
        else:
            raise ValueError(
                f'Model client "{model_client_cls.__name__}" is being registered but was not found in the config_list. '
                f'Please make sure to include an entry in the config_list with "model_client_cls": "{model_client_cls.__name__}"'
            )

    @classmethod
    def instantiate(
        cls,
        template: Optional[Union[str, Callable[[Dict[str, Any]], str]]],
        context: Optional[Dict[str, Any]] = None,
        allow_format_str_template: Optional[bool] = False,
    ) -> Optional[str]:
        if not context or template is None:
            return template  # type: ignore [return-value]
        if isinstance(template, str):
            return template.format(**context) if allow_format_str_template else template
        return template(context)

    def _construct_create_params(self, create_config: Dict[str, Any], extra_kwargs: Dict[str, Any]) -> Dict[str, Any]:
        """Prime the create_config with additional_kwargs."""
        # Validate the config
        prompt: Optional[str] = create_config.get("prompt")
        messages: Optional[List[Dict[str, Any]]] = create_config.get("messages")
        if (prompt is None) == (messages is None):
            raise ValueError("Either prompt or messages should be in create config but not both.")
        context = extra_kwargs.get("context")
        if context is None:
            # No need to instantiate if no context is provided.
            return create_config
        # Instantiate the prompt or messages
        allow_format_str_template = extra_kwargs.get("allow_format_str_template", False)
        # Make a copy of the config
        params = create_config.copy()
        if prompt is not None:
            # Instantiate the prompt
            params["prompt"] = self.instantiate(prompt, context, allow_format_str_template)
        elif context:
            # Instantiate the messages
            params["messages"] = [
                (
                    {
                        **m,
                        "content": self.instantiate(m["content"], context, allow_format_str_template),
                    }
                    if m.get("content")
                    else m
                )
                for m in messages  # type: ignore [union-attr]
            ]
        return params

    def create(self, **config: Any) -> ModelClient.ModelClientResponseProtocol:
        """Make a completion for a given config using available clients.
        Besides the kwargs allowed in openai's [or other] client, we allow the following additional kwargs.
        The config in each client will be overridden by the config.

        Args:
            - context (Dict | None): The context to instantiate the prompt or messages. Default to None.
                It needs to contain keys that are used by the prompt template or the filter function.
                E.g., `prompt="Complete the following sentence: {prefix}, context={"prefix": "Today I feel"}`.
                The actual prompt will be:
                "Complete the following sentence: Today I feel".
                More examples can be found at [templating](/docs/Use-Cases/enhanced_inference#templating).
            - cache (Cache | None): A Cache object to use for response cache. Default to None.
                Note that the cache argument overrides the legacy cache_seed argument: if this argument is provided,
                then the cache_seed argument is ignored. If this argument is not provided or None,
                then the cache_seed argument is used.
            - (Legacy) cache_seed (int | None) for using the DiskCache. Default to 41.
                An integer cache_seed is useful when implementing "controlled randomness" for the completion.
                None for no caching.
                Note: this is a legacy argument. It is only used when the cache argument is not provided.
            - filter_func (Callable | None): A function that takes in the context and the response
                and returns a boolean to indicate whether the response is valid. E.g.,

        ```python
        def yes_or_no_filter(context, response):
            return context.get("yes_or_no_choice", False) is False or any(
                text in ["Yes.", "No."] for text in client.extract_text_or_completion_object(response)
            )
        ```

            - allow_format_str_template (bool | None): Whether to allow format string template in the config. Default to false.
            - api_version (str | None): The api version. Default to None. E.g., "2023-08-01-preview".
        Raises:
            - RuntimeError: If all declared custom model clients are not registered
            - APIError: If any model client create call raises an APIError
        """
        if ERROR:
            raise ERROR
        invocation_id = str(uuid.uuid4())
        last = len(self._clients) - 1
        # Check if all configs in config list are activated
        non_activated = [
            client.config["model_client_cls"] for client in self._clients if isinstance(client, PlaceHolderClient)
        ]
        if non_activated:
            raise RuntimeError(
                f"Model client(s) {non_activated} are not activated. Please register the custom model clients using `register_model_client` or filter them out form the config list."
            )
        for i, client in enumerate(self._clients):
            # merge the input config with the i-th config in the config list
            full_config = {**config, **self._config_list[i]}
            # separate the config into create_config and extra_kwargs
            create_config, extra_kwargs = self._separate_create_config(full_config)
            api_type = extra_kwargs.get("api_type")
            if api_type and api_type.startswith("azure") and "model" in create_config:
                create_config["model"] = create_config["model"].replace(".", "")
            # construct the create params
            params = self._construct_create_params(create_config, extra_kwargs)
            # get the cache_seed, filter_func and context
            cache_seed = extra_kwargs.get("cache_seed", LEGACY_DEFAULT_CACHE_SEED)
            cache = extra_kwargs.get("cache")
            filter_func = extra_kwargs.get("filter_func")
            context = extra_kwargs.get("context")

            total_usage = None
            actual_usage = None

            cache_client = None
            if cache is not None:
                # Use the cache object if provided.
                cache_client = cache
            elif cache_seed is not None:
                # Legacy cache behavior, if cache_seed is given, use DiskCache.
                cache_client = Cache.disk(cache_seed, LEGACY_CACHE_DIR)

            if cache_client is not None:
                with cache_client as cache:
                    # Try to get the response from cache
                    key = get_key(params)
<<<<<<< HEAD
                    request_ts = autogen.telemetry.get_current_ts()
=======
                    request_ts = get_current_ts()
>>>>>>> d677b47c

                    response: ModelClient.ModelClientResponseProtocol = cache.get(key, None)

                    if response is not None:
                        response.message_retrieval_function = client.message_retrieval
                        try:
                            response.cost  # type: ignore [attr-defined]
                        except AttributeError:
                            # update attribute if cost is not calculated
                            response.cost = client.cost(response)
                            cache.set(key, response)
                        total_usage = client.get_usage(response)

<<<<<<< HEAD
                        # Log the cache hit
                        autogen.telemetry.log_chat_completion(
                            invocation_id=invocation_id,
                            client_id=id(client),
                            wrapper_id=id(self),
                            request=params,
                            response=response,
                            is_cached=1,
                            cost=response.cost,
                            start_time=request_ts,
                        )
=======
                        if logging_enabled():
                            # Log the cache hit
                            log_chat_completion(
                                invocation_id=invocation_id,
                                client_id=id(client),
                                wrapper_id=id(self),
                                request=params,
                                response=response,
                                is_cached=1,
                                cost=response.cost,
                                start_time=request_ts,
                            )
>>>>>>> d677b47c

                        # check the filter
                        pass_filter = filter_func is None or filter_func(context=context, response=response)
                        if pass_filter or i == last:
                            # Return the response if it passes the filter or it is the last client
                            response.config_id = i
                            response.pass_filter = pass_filter
                            self._update_usage(actual_usage=actual_usage, total_usage=total_usage)
                            return response
                        continue  # filter is not passed; try the next config
            try:
<<<<<<< HEAD
                request_ts = autogen.telemetry.get_current_ts()
=======
                request_ts = get_current_ts()
>>>>>>> d677b47c
                response = client.create(params)
            except APITimeoutError as err:
                logger.debug(f"config {i} timed out", exc_info=True)
                if i == last:
                    raise TimeoutError(
                        "OpenAI API call timed out. This could be due to congestion or too small a timeout value. The timeout can be specified by setting the 'timeout' value (in seconds) in the llm_config (if you are using agents) or the OpenAIWrapper constructor (if you are using the OpenAIWrapper directly)."
                    ) from err
            except APIError as err:
                error_code = getattr(err, "code", None)
<<<<<<< HEAD
                autogen.telemetry.log_chat_completion(
                    invocation_id=invocation_id,
                    client_id=id(client),
                    wrapper_id=id(self),
                    request=params,
                    response=f"error_code:{error_code}, config {i} failed",
                    is_cached=0,
                    cost=0,
                    start_time=request_ts,
                )
=======
                if logging_enabled():
                    log_chat_completion(
                        invocation_id=invocation_id,
                        client_id=id(client),
                        wrapper_id=id(self),
                        request=params,
                        response=f"error_code:{error_code}, config {i} failed",
                        is_cached=0,
                        cost=0,
                        start_time=request_ts,
                    )
>>>>>>> d677b47c

                if error_code == "content_filter":
                    # raise the error for content_filter
                    raise
                logger.debug(f"config {i} failed", exc_info=True)
                if i == last:
                    raise
            else:
                # add cost calculation before caching no matter filter is passed or not
                response.cost = client.cost(response)
                actual_usage = client.get_usage(response)
                total_usage = actual_usage.copy() if actual_usage is not None else total_usage
                self._update_usage(actual_usage=actual_usage, total_usage=total_usage)
                if cache_client is not None:
                    # Cache the response
                    with cache_client as cache:
                        cache.set(key, response)

<<<<<<< HEAD
                # Log the telemetry
                autogen.telemetry.log_chat_completion(
                    invocation_id=invocation_id,
                    client_id=id(client),
                    wrapper_id=id(self),
                    request=params,
                    response=response,
                    is_cached=0,
                    cost=response.cost,
                    start_time=request_ts,
                )
=======
                if logging_enabled():
                    log_chat_completion(
                        invocation_id=invocation_id,
                        client_id=id(client),
                        wrapper_id=id(self),
                        request=params,
                        response=response,
                        is_cached=0,
                        cost=response.cost,
                        start_time=request_ts,
                    )
>>>>>>> d677b47c

                response.message_retrieval_function = client.message_retrieval
                # check the filter
                pass_filter = filter_func is None or filter_func(context=context, response=response)
                if pass_filter or i == last:
                    # Return the response if it passes the filter or it is the last client
                    response.config_id = i
                    response.pass_filter = pass_filter
                    return response
                continue  # filter is not passed; try the next config
        raise RuntimeError("Should not reach here.")

    @staticmethod
    def _update_dict_from_chunk(chunk: BaseModel, d: Dict[str, Any], field: str) -> int:
        """Update the dict from the chunk.

        Reads `chunk.field` and if present updates `d[field]` accordingly.

        Args:
            chunk: The chunk.
            d: The dict to be updated in place.
            field: The field.

        Returns:
            The updated dict.

        """
        completion_tokens = 0
        assert isinstance(d, dict), d
        if hasattr(chunk, field) and getattr(chunk, field) is not None:
            new_value = getattr(chunk, field)
            if isinstance(new_value, list) or isinstance(new_value, dict):
                raise NotImplementedError(
                    f"Field {field} is a list or dict, which is currently not supported. "
                    "Only string and numbers are supported."
                )
            if field not in d:
                d[field] = ""
            if isinstance(new_value, str):
                d[field] += getattr(chunk, field)
            else:
                d[field] = new_value
            completion_tokens = 1

        return completion_tokens

    @staticmethod
    def _update_function_call_from_chunk(
        function_call_chunk: Union[ChoiceDeltaToolCallFunction, ChoiceDeltaFunctionCall],
        full_function_call: Optional[Dict[str, Any]],
        completion_tokens: int,
    ) -> Tuple[Dict[str, Any], int]:
        """Update the function call from the chunk.

        Args:
            function_call_chunk: The function call chunk.
            full_function_call: The full function call.
            completion_tokens: The number of completion tokens.

        Returns:
            The updated full function call and the updated number of completion tokens.

        """
        # Handle function call
        if function_call_chunk:
            if full_function_call is None:
                full_function_call = {}
            for field in ["name", "arguments"]:
                completion_tokens += OpenAIWrapper._update_dict_from_chunk(
                    function_call_chunk, full_function_call, field
                )

        if full_function_call:
            return full_function_call, completion_tokens
        else:
            raise RuntimeError("Function call is not found, this should not happen.")

    @staticmethod
    def _update_tool_calls_from_chunk(
        tool_calls_chunk: ChoiceDeltaToolCall,
        full_tool_call: Optional[Dict[str, Any]],
        completion_tokens: int,
    ) -> Tuple[Dict[str, Any], int]:
        """Update the tool call from the chunk.

        Args:
            tool_call_chunk: The tool call chunk.
            full_tool_call: The full tool call.
            completion_tokens: The number of completion tokens.

        Returns:
            The updated full tool call and the updated number of completion tokens.

        """
        # future proofing for when tool calls other than function calls are supported
        if tool_calls_chunk.type and tool_calls_chunk.type != "function":
            raise NotImplementedError(
                f"Tool call type {tool_calls_chunk.type} is currently not supported. "
                "Only function calls are supported."
            )

        # Handle tool call
        assert full_tool_call is None or isinstance(full_tool_call, dict), full_tool_call
        if tool_calls_chunk:
            if full_tool_call is None:
                full_tool_call = {}
            for field in ["index", "id", "type"]:
                completion_tokens += OpenAIWrapper._update_dict_from_chunk(tool_calls_chunk, full_tool_call, field)

            if hasattr(tool_calls_chunk, "function") and tool_calls_chunk.function:
                if "function" not in full_tool_call:
                    full_tool_call["function"] = None

                full_tool_call["function"], completion_tokens = OpenAIWrapper._update_function_call_from_chunk(
                    tool_calls_chunk.function, full_tool_call["function"], completion_tokens
                )

        if full_tool_call:
            return full_tool_call, completion_tokens
        else:
            raise RuntimeError("Tool call is not found, this should not happen.")

    def _update_usage(self, actual_usage, total_usage):
        def update_usage(usage_summary, response_usage):
            # go through RESPONSE_USAGE_KEYS and check that they are in response_usage and if not just return usage_summary
            for key in ModelClient.RESPONSE_USAGE_KEYS:
                if key not in response_usage:
                    return usage_summary

            model = response_usage["model"]
            cost = response_usage["cost"]
            prompt_tokens = response_usage["prompt_tokens"]
            completion_tokens = response_usage["completion_tokens"]
            total_tokens = response_usage["total_tokens"]

            if usage_summary is None:
                usage_summary = {"total_cost": cost}
            else:
                usage_summary["total_cost"] += cost

            usage_summary[model] = {
                "cost": usage_summary.get(model, {}).get("cost", 0) + cost,
                "prompt_tokens": usage_summary.get(model, {}).get("prompt_tokens", 0) + prompt_tokens,
                "completion_tokens": usage_summary.get(model, {}).get("completion_tokens", 0) + completion_tokens,
                "total_tokens": usage_summary.get(model, {}).get("total_tokens", 0) + total_tokens,
            }
            return usage_summary

        if total_usage is not None:
            self.total_usage_summary = update_usage(self.total_usage_summary, total_usage)
        if actual_usage is not None:
            self.actual_usage_summary = update_usage(self.actual_usage_summary, actual_usage)

    def print_usage_summary(self, mode: Union[str, List[str]] = ["actual", "total"]) -> None:
        """Print the usage summary."""

        def print_usage(usage_summary: Optional[Dict[str, Any]], usage_type: str = "total") -> None:
            word_from_type = "including" if usage_type == "total" else "excluding"
            if usage_summary is None:
                print("No actual cost incurred (all completions are using cache).", flush=True)
                return

            print(f"Usage summary {word_from_type} cached usage: ", flush=True)
            print(f"Total cost: {round(usage_summary['total_cost'], 5)}", flush=True)
            for model, counts in usage_summary.items():
                if model == "total_cost":
                    continue  #
                print(
                    f"* Model '{model}': cost: {round(counts['cost'], 5)}, prompt_tokens: {counts['prompt_tokens']}, completion_tokens: {counts['completion_tokens']}, total_tokens: {counts['total_tokens']}",
                    flush=True,
                )

        if self.total_usage_summary is None:
            print('No usage summary. Please call "create" first.', flush=True)
            return

        if isinstance(mode, list):
            if len(mode) == 0 or len(mode) > 2:
                raise ValueError(f'Invalid mode: {mode}, choose from "actual", "total", ["actual", "total"]')
            if "actual" in mode and "total" in mode:
                mode = "both"
            elif "actual" in mode:
                mode = "actual"
            elif "total" in mode:
                mode = "total"

        print("-" * 100, flush=True)
        if mode == "both":
            print_usage(self.actual_usage_summary, "actual")
            print()
            if self.total_usage_summary != self.actual_usage_summary:
                print_usage(self.total_usage_summary, "total")
            else:
                print(
                    "All completions are non-cached: the total cost with cached completions is the same as actual cost.",
                    flush=True,
                )
        elif mode == "total":
            print_usage(self.total_usage_summary, "total")
        elif mode == "actual":
            print_usage(self.actual_usage_summary, "actual")
        else:
            raise ValueError(f'Invalid mode: {mode}, choose from "actual", "total", ["actual", "total"]')
        print("-" * 100, flush=True)

    def clear_usage_summary(self) -> None:
        """Clear the usage summary."""
        self.total_usage_summary = None
        self.actual_usage_summary = None

    @classmethod
    def extract_text_or_completion_object(
        cls, response: ModelClient.ModelClientResponseProtocol
    ) -> Union[List[str], List[ModelClient.ModelClientResponseProtocol.Choice.Message]]:
        """Extract the text or ChatCompletion objects from a completion or chat response.

        Args:
            response (ChatCompletion | Completion): The response from openai.

        Returns:
            A list of text, or a list of ChatCompletion objects if function_call/tool_calls are present.
        """
        return response.message_retrieval_function(response)<|MERGE_RESOLUTION|>--- conflicted
+++ resolved
@@ -14,12 +14,8 @@
 from autogen.oai.openai_utils import get_key, is_valid_api_key, OAI_PRICE1K
 from autogen.token_count_utils import count_token
 
-<<<<<<< HEAD
-import autogen.telemetry
-=======
 from autogen.runtime_logging import logging_enabled, log_chat_completion, log_new_client, log_new_wrapper
 from autogen.logger.logger_utils import get_current_ts
->>>>>>> d677b47c
 
 TOOL_ENABLED = False
 try:
@@ -359,13 +355,9 @@
             base_config: base config. It can contain both keyword arguments for openai client
                 and additional kwargs.
         """
-<<<<<<< HEAD
-        autogen.telemetry.log_new_wrapper(self, locals())
-=======
 
         if logging_enabled():
             log_new_wrapper(self, locals())
->>>>>>> d677b47c
         openai_config, extra_kwargs = self._separate_openai_config(base_config)
         # This *may* work if the `llm_config` has specified the `model` attribute,
         # so just warn here.
@@ -440,20 +432,12 @@
                 self._configure_azure_openai(config, openai_config)
                 client = AzureOpenAI(**openai_config)
                 self._clients.append(OpenAIClient(client))
-<<<<<<< HEAD
-                autogen.telemetry.log_new_client(client, self, openai_config)
             else:
                 client = OpenAI(**openai_config)
                 self._clients.append(OpenAIClient(client))
-                autogen.telemetry.log_new_client(client, self, openai_config)
-=======
-            else:
-                client = OpenAI(**openai_config)
-                self._clients.append(OpenAIClient(client))
 
             if logging_enabled():
                 log_new_client(client, self, openai_config)
->>>>>>> d677b47c
 
     def register_model_client(self, model_client_cls: ModelClient, **kwargs):
         """Register a model client.
@@ -608,11 +592,7 @@
                 with cache_client as cache:
                     # Try to get the response from cache
                     key = get_key(params)
-<<<<<<< HEAD
-                    request_ts = autogen.telemetry.get_current_ts()
-=======
                     request_ts = get_current_ts()
->>>>>>> d677b47c
 
                     response: ModelClient.ModelClientResponseProtocol = cache.get(key, None)
 
@@ -626,19 +606,6 @@
                             cache.set(key, response)
                         total_usage = client.get_usage(response)
 
-<<<<<<< HEAD
-                        # Log the cache hit
-                        autogen.telemetry.log_chat_completion(
-                            invocation_id=invocation_id,
-                            client_id=id(client),
-                            wrapper_id=id(self),
-                            request=params,
-                            response=response,
-                            is_cached=1,
-                            cost=response.cost,
-                            start_time=request_ts,
-                        )
-=======
                         if logging_enabled():
                             # Log the cache hit
                             log_chat_completion(
@@ -651,7 +618,6 @@
                                 cost=response.cost,
                                 start_time=request_ts,
                             )
->>>>>>> d677b47c
 
                         # check the filter
                         pass_filter = filter_func is None or filter_func(context=context, response=response)
@@ -663,11 +629,7 @@
                             return response
                         continue  # filter is not passed; try the next config
             try:
-<<<<<<< HEAD
-                request_ts = autogen.telemetry.get_current_ts()
-=======
                 request_ts = get_current_ts()
->>>>>>> d677b47c
                 response = client.create(params)
             except APITimeoutError as err:
                 logger.debug(f"config {i} timed out", exc_info=True)
@@ -677,18 +639,6 @@
                     ) from err
             except APIError as err:
                 error_code = getattr(err, "code", None)
-<<<<<<< HEAD
-                autogen.telemetry.log_chat_completion(
-                    invocation_id=invocation_id,
-                    client_id=id(client),
-                    wrapper_id=id(self),
-                    request=params,
-                    response=f"error_code:{error_code}, config {i} failed",
-                    is_cached=0,
-                    cost=0,
-                    start_time=request_ts,
-                )
-=======
                 if logging_enabled():
                     log_chat_completion(
                         invocation_id=invocation_id,
@@ -700,7 +650,6 @@
                         cost=0,
                         start_time=request_ts,
                     )
->>>>>>> d677b47c
 
                 if error_code == "content_filter":
                     # raise the error for content_filter
@@ -719,19 +668,6 @@
                     with cache_client as cache:
                         cache.set(key, response)
 
-<<<<<<< HEAD
-                # Log the telemetry
-                autogen.telemetry.log_chat_completion(
-                    invocation_id=invocation_id,
-                    client_id=id(client),
-                    wrapper_id=id(self),
-                    request=params,
-                    response=response,
-                    is_cached=0,
-                    cost=response.cost,
-                    start_time=request_ts,
-                )
-=======
                 if logging_enabled():
                     log_chat_completion(
                         invocation_id=invocation_id,
@@ -743,7 +679,6 @@
                         cost=response.cost,
                         start_time=request_ts,
                     )
->>>>>>> d677b47c
 
                 response.message_retrieval_function = client.message_retrieval
                 # check the filter
