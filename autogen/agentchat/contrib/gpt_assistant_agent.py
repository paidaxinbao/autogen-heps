from collections import defaultdict
import json
import time
import logging

from autogen import OpenAIWrapper
from autogen.oai.openai_utils import retrieve_assistants_by_name
from autogen.agentchat.agent import Agent
from autogen.agentchat.assistant_agent import ConversableAgent
from autogen.agentchat.assistant_agent import AssistantAgent
from typing import Dict, Optional, Union, List, Tuple, Any

logger = logging.getLogger(__name__)


class GPTAssistantAgent(ConversableAgent):
    """
    An experimental AutoGen agent class that leverages the OpenAI Assistant API for conversational capabilities.
    This agent is unique in its reliance on the OpenAI Assistant for state management, differing from other agents like ConversableAgent.
    """

    def __init__(
        self,
        name="GPT Assistant",
        instructions: Optional[str] = None,
        llm_config: Optional[Union[Dict, bool]] = None,
        overwrite_instructions: bool = False,
        **kwargs,
    ):
        """
        Args:
            name (str): name of the agent. It will be used to find the existing assistant by name. Please remember to delete an old assistant with the same name if you intend to create a new assistant with the same name.
            instructions (str): instructions for the OpenAI assistant configuration.
            When instructions is not None, the system message of the agent will be
            set to the provided instructions and used in the assistant run, irrespective
            of the overwrite_instructions flag. But when instructions is None,
            and the assistant does not exist, the system message will be set to
            AssistantAgent.DEFAULT_SYSTEM_MESSAGE. If the assistant exists, the
            system message will be set to the existing assistant instructions.
            llm_config (dict or False): llm inference configuration.
                - assistant_id: ID of the assistant to use. If None, a new assistant will be created.
                - model: Model to use for the assistant (gpt-4-1106-preview, gpt-3.5-turbo-1106).
                - check_every_ms: check thread run status interval
                - tools: Give Assistants access to OpenAI-hosted tools like Code Interpreter and Knowledge Retrieval,
                        or build your own tools using Function calling. ref https://platform.openai.com/docs/assistants/tools
                - file_ids: files used by retrieval in run
            overwrite_instructions (bool): whether to overwrite the instructions of an existing assistant.
            kwargs (dict): Additional configuration options for the agent.
                - verbose (bool): If set to True, enables more detailed output from the assistant thread.
                - Other kwargs: Except verbose, others are passed directly to ConversableAgent.
        """
        # Use AutoGen OpenAIWrapper to create a client
        oai_wrapper = OpenAIWrapper(**llm_config)
        if len(oai_wrapper._clients) > 1:
            logger.warning("GPT Assistant only supports one OpenAI client. Using the first client in the list.")
        self._openai_client = oai_wrapper._clients[0]
        openai_assistant_id = llm_config.get("assistant_id", None)
        if openai_assistant_id is None:
            # try to find assistant by name first
            candidate_assistants = retrieve_assistants_by_name(self._openai_client, name)

            if len(candidate_assistants) == 0:
                logger.warning(f"assistant {name} does not exist, creating a new assistant")
                # create a new assistant
                if instructions is None:
                    logger.warning(
                        "No instructions were provided for new assistant. Using default instructions from AssistantAgent.DEFAULT_SYSTEM_MESSAGE."
                    )
                    instructions = AssistantAgent.DEFAULT_SYSTEM_MESSAGE
                self._openai_assistant = self._openai_client.beta.assistants.create(
                    name=name,
                    instructions=instructions,
                    tools=llm_config.get("tools", []),
                    model=llm_config.get("model", "gpt-4-1106-preview"),
                    file_ids=llm_config.get("file_ids", []),
                )
<<<<<<< HEAD
                instructions = AssistantAgent.DEFAULT_SYSTEM_MESSAGE
            self._openai_assistant = self._openai_client.beta.assistants.create(
                name=name,
                instructions=instructions,
                tools=llm_config.get("tools", []),
                model=llm_config.get("model", "gpt-4-1106-preview"),
                file_ids=llm_config.get("file_ids", []),
            )
=======
            else:
                if len(candidate_assistants) > 1:
                    logger.warning(
                        f"Multiple assistants with name {name} found. Using the first assistant in the list. "
                        f"Please specify the assistant ID in llm_config to use a specific assistant."
                    )
                self._openai_assistant = candidate_assistants[0]
>>>>>>> 73d7e920
        else:
            # retrieve an existing assistant
            self._openai_assistant = self._openai_client.beta.assistants.retrieve(openai_assistant_id)
            # if no instructions are provided, set the instructions to the existing instructions
            if instructions is None:
                logger.warning(
                    "No instructions were provided for given assistant. Using existing instructions from assistant API."
                )
                instructions = self.get_assistant_instructions()
            elif overwrite_instructions is True:
                logger.warning(
                    "overwrite_instructions is True. Provided instructions will be used and will modify the assistant in the API"
                )
                self._openai_assistant = self._openai_client.beta.assistants.update(
                    assistant_id=openai_assistant_id,
                    instructions=instructions,
                )
            else:
                logger.warning(
                    "overwrite_instructions is False. Provided instructions will be used without permanently modifying the assistant in the API."
                )
<<<<<<< HEAD
        super().__init__(name=name, system_message=instructions, llm_config=llm_config, **kwargs)
        self.cancellation_requested = False
        # lazly create thread
=======

        self._verbose = kwargs.pop("verbose", False)
        super().__init__(
            name=name, system_message=instructions, human_input_mode="NEVER", llm_config=llm_config, **kwargs
        )

        # lazily create threads
>>>>>>> 73d7e920
        self._openai_threads = {}
        self._unread_index = defaultdict(int)
        self.register_reply([Agent, None], GPTAssistantAgent._invoke_assistant, position=1)

    def check_for_cancellation(self):
        """
        Checks for cancellation used during _get_run_response
        """
        return self.cancellation_requested

    def _invoke_assistant(
        self,
        messages: Optional[List[Dict]] = None,
        sender: Optional[Agent] = None,
        config: Optional[Any] = None,
    ) -> Tuple[bool, Union[str, Dict, None]]:
        """
        Invokes the OpenAI assistant to generate a reply based on the given messages.

        Args:
            messages: A list of messages in the conversation history with the sender.
            sender: The agent instance that sent the message.
            config: Optional configuration for message processing.

        Returns:
            A tuple containing a boolean indicating success and the assistant's reply.
        """
        if messages is None:
            messages = self._oai_messages[sender]
        unread_index = self._unread_index[sender] or 0
        pending_messages = messages[unread_index:]

        # Check and initiate a new thread if necessary
        if self._openai_threads.get(sender, None) is None:
            self._openai_threads[sender] = self._openai_client.beta.threads.create(
                messages=[],
            )
        assistant_thread = self._openai_threads[sender]
        # Process each unread message
        for message in pending_messages:
            self._openai_client.beta.threads.messages.create(
                thread_id=assistant_thread.id,
                content=message["content"],
                role=message["role"],
            )

        # Create a new run to get responses from the assistant
        run = self._openai_client.beta.threads.runs.create(
            thread_id=assistant_thread.id,
            assistant_id=self._openai_assistant.id,
            # pass the latest system message as instructions
            instructions=self.system_message,
        )
        self.cancellation_requested = False
        response = self._get_run_response(assistant_thread, run)
        self._unread_index[sender] = len(self._oai_messages[sender]) + 1
        if response["content"]:
            return True, response
        else:
            return False, "No response from the assistant."

    def _process_messages(self, assistant_thread, run):
        """
        Processes and provides a response based on the run status.
        Args:
            assistant_thread: The thread object for the assistant.
            run: The run object initiated with the OpenAI assistant.
        """
        if run.status == "failed":
            logger.error(f"Run: {run.id} Thread: {assistant_thread.id}: failed...")
            if run.last_error:
                response = {
                    "role": "assistant",
                    "content": str(run.last_error),
                }
            else:
                response = {
                    "role": "assistant",
                    "content": "Failed",
                }
            return response
        elif run.status == "expired":
            logger.warn(f"Run: {run.id} Thread: {assistant_thread.id}: expired...")
            response = {
                "role": "assistant",
                "content": "Expired",
            }
            return response
        elif run.status == "cancelled":
            logger.warn(f"Run: {run.id} Thread: {assistant_thread.id}: cancelled...")
            response = {
                "role": "assistant",
                "content": "Cancelled",
            }
            return response
        elif run.status == "completed":
            logger.info(f"Run: {run.id} Thread: {assistant_thread.id}: completed...")
            response_messages = self._openai_client.beta.threads.messages.list(assistant_thread.id, order="asc")
            new_messages = []
            for msg in response_messages:
                if msg.run_id == run.id:
                    for content in msg.content:
                        if content.type == "text":
                            new_messages.append(
                                {"role": msg.role, "content": self._format_assistant_message(content.text)}
                            )
                        elif content.type == "image_file":
                            new_messages.append(
                                {
                                    "role": msg.role,
                                    "content": f"Recieved file id={content.image_file.file_id}",
                                }
                            )
            response = {
                "role": new_messages[-1]["role"],
                "content": "",
            }
            for message in new_messages:
                # just logging or do something with the intermediate messages?
                # if current response is not empty and there is more, append new lines
                if len(response["content"]) > 0:
                    response["content"] += "\n\n"
                response["content"] += message["content"]
            return response

    def _get_run_response(self, assistant_thread, run):
        """
        Waits for and processes the response of a run from the OpenAI assistant.
        Args:
            assistant_thread: The thread object for the assistant.
            run: The run object initiated with the OpenAI assistant.
        """
        while True:
            run = self._openai_client.beta.threads.runs.retrieve(run.id, thread_id=assistant_thread.id)
            if run.status == "in_progress" or run.status == "queued":
                time.sleep(self.llm_config.get("check_every_ms", 1000) / 1000)
                run = self._openai_client.beta.threads.runs.retrieve(run.id, thread_id=assistant_thread.id)
            elif (
                run.status == "completed"
                or run.status == "cancelled"
                or run.status == "expired"
                or run.status == "failed"
            ):
                return self._process_messages(assistant_thread, run)
            elif run.status == "cancelling":
                logger.warn(f"Run: {run.id} Thread: {assistant_thread.id}: cancelling...")
            elif run.status == "requires_action":
                logger.info(f"Run: {run.id} Thread: {assistant_thread.id}: required action...")
                actions = []
                for tool_call in run.required_action.submit_tool_outputs.tool_calls:
                    function = tool_call.function
                    is_exec_success, tool_response = self.execute_function(function.dict(), self._verbose)
                    tool_response["metadata"] = {
                        "tool_call_id": tool_call.id,
                        "run_id": run.id,
                        "thread_id": assistant_thread.id,
                    }

                    logger.info(
                        "Intermediate executing(%s, Success: %s) : %s",
                        tool_response["name"],
                        is_exec_success,
                        tool_response["content"],
                    )
                    actions.append(tool_response)

                submit_tool_outputs = {
                    "tool_outputs": [
                        {"output": action["content"], "tool_call_id": action["metadata"]["tool_call_id"]}
                        for action in actions
                    ],
                    "run_id": run.id,
                    "thread_id": assistant_thread.id,
                }

                run = self._openai_client.beta.threads.runs.submit_tool_outputs(**submit_tool_outputs)
                if self.check_for_cancellation():
                    self._cancel_run()
            else:
                run_info = json.dumps(run.dict(), indent=2)
                raise ValueError(f"Unexpected run status: {run.status}. Full run info:\n\n{run_info})")

    def _cancel_run(self, run_id: str, thread_id: str):
        """
        Cancels a run.

        Args:
            run_id: The ID of the run.
            thread_id: The ID of the thread associated with the run.
        """
        try:
            self._openai_client.beta.threads.runs.cancel(run_id=run_id, thread_id=thread_id)
            logger.info(f"Run: {run_id} Thread: {thread_id}: successfully sent cancellation signal.")
        except Exception as e:
            logger.error(f"Run: {run_id} Thread: {thread_id}: failed to send cancellation signal: {e}")

    def _format_assistant_message(self, message_content):
        """
        Formats the assistant's message to include annotations and citations.
        """
        annotations = message_content.annotations
        citations = []

        # Iterate over the annotations and add footnotes
        for index, annotation in enumerate(annotations):
            # Replace the text with a footnote
            message_content.value = message_content.value.replace(annotation.text, f" [{index}]")

            # Gather citations based on annotation attributes
            if file_citation := getattr(annotation, "file_citation", None):
                try:
                    cited_file = self._openai_client.files.retrieve(file_citation.file_id)
                    citations.append(f"[{index}] {cited_file.filename}: {file_citation.quote}")
                except Exception as e:
                    logger.error(f"Error retrieving file citation: {e}")
            elif file_path := getattr(annotation, "file_path", None):
                try:
                    cited_file = self._openai_client.files.retrieve(file_path.file_id)
                    citations.append(f"[{index}] Click <here> to download {cited_file.filename}")
                except Exception as e:
                    logger.error(f"Error retrieving file citation: {e}")
                # Note: File download functionality not implemented above for brevity

        # Add footnotes to the end of the message before displaying to user
        message_content.value += "\n" + "\n".join(citations)
        return message_content.value

    def can_execute_function(self, name: str) -> bool:
        """Whether the agent can execute the function."""
        return False

    def reset(self):
        """
        Resets the agent, clearing any existing conversation thread and unread message indices.
        """
        super().reset()
        for thread in self._openai_threads.values():
            # Delete the existing thread to start fresh in the next conversation
            self._openai_client.beta.threads.delete(thread.id)
        self._openai_threads = {}
        # Clear the record of unread messages
        self._unread_index.clear()

    def clear_history(self, agent: Optional[Agent] = None):
        """Clear the chat history of the agent.

        Args:
            agent: the agent with whom the chat history to clear. If None, clear the chat history with all agents.
        """
        super().clear_history(agent)
        if self._openai_threads.get(agent, None) is not None:
            # Delete the existing thread to start fresh in the next conversation
            thread = self._openai_threads[agent]
            logger.info("Clearing thread %s", thread.id)
            self._openai_client.beta.threads.delete(thread.id)
            self._openai_threads.pop(agent)
            self._unread_index[agent] = 0

    def pretty_print_thread(self, thread):
        """Pretty print the thread."""
        if thread is None:
            print("No thread to print")
            return
        # NOTE: that list may not be in order, sorting by created_at is important
        messages = self._openai_client.beta.threads.messages.list(
            thread_id=thread.id,
        )
        messages = sorted(messages.data, key=lambda x: x.created_at)
        print("~~~~~~~THREAD CONTENTS~~~~~~~")
        for message in messages:
            content_types = [content.type for content in message.content]
            print(f"[{message.created_at}]", message.role, ": [", ", ".join(content_types), "]")
            for content in message.content:
                content_type = content.type
                if content_type == "text":
                    print(content.type, ": ", content.text.value)
                elif content_type == "image_file":
                    print(content.type, ": ", content.image_file.file_id)
                else:
                    print(content.type, ": ", content)
        print("~~~~~~~~~~~~~~~~~~~~~~~~~~~~~")

    @property
    def oai_threads(self) -> Dict[Agent, Any]:
        """Return the threads of the agent."""
        return self._openai_threads

    @property
    def assistant_id(self):
        """Return the assistant id"""
        return self._openai_assistant.id

    @property
    def openai_client(self):
        return self._openai_client

    def get_assistant_instructions(self):
        """Return the assistant instructions from OAI assistant API"""
        return self._openai_assistant.instructions

    def delete_assistant(self):
        """Delete the assistant from OAI assistant API"""
        logger.warning("Permanently deleting assistant...")
        self._openai_client.beta.assistants.delete(self.assistant_id)<|MERGE_RESOLUTION|>--- conflicted
+++ resolved
@@ -74,16 +74,6 @@
                     model=llm_config.get("model", "gpt-4-1106-preview"),
                     file_ids=llm_config.get("file_ids", []),
                 )
-<<<<<<< HEAD
-                instructions = AssistantAgent.DEFAULT_SYSTEM_MESSAGE
-            self._openai_assistant = self._openai_client.beta.assistants.create(
-                name=name,
-                instructions=instructions,
-                tools=llm_config.get("tools", []),
-                model=llm_config.get("model", "gpt-4-1106-preview"),
-                file_ids=llm_config.get("file_ids", []),
-            )
-=======
             else:
                 if len(candidate_assistants) > 1:
                     logger.warning(
@@ -91,7 +81,6 @@
                         f"Please specify the assistant ID in llm_config to use a specific assistant."
                     )
                 self._openai_assistant = candidate_assistants[0]
->>>>>>> 73d7e920
         else:
             # retrieve an existing assistant
             self._openai_assistant = self._openai_client.beta.assistants.retrieve(openai_assistant_id)
@@ -113,11 +102,6 @@
                 logger.warning(
                     "overwrite_instructions is False. Provided instructions will be used without permanently modifying the assistant in the API."
                 )
-<<<<<<< HEAD
-        super().__init__(name=name, system_message=instructions, llm_config=llm_config, **kwargs)
-        self.cancellation_requested = False
-        # lazly create thread
-=======
 
         self._verbose = kwargs.pop("verbose", False)
         super().__init__(
@@ -125,7 +109,6 @@
         )
 
         # lazily create threads
->>>>>>> 73d7e920
         self._openai_threads = {}
         self._unread_index = defaultdict(int)
         self.register_reply([Agent, None], GPTAssistantAgent._invoke_assistant, position=1)
