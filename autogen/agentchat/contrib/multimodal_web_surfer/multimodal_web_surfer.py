# ruff: noqa: E722
import re
import time
import os
import json
import io
import base64
import pathlib
from PIL import Image
from urllib.parse import urlparse, quote, quote_plus, unquote, urlunparse, parse_qs
from typing import Any, Dict, List, Optional, Union, Callable, Literal, Tuple
from typing_extensions import Annotated
from playwright.sync_api import sync_playwright
from playwright._impl._errors import TimeoutError
from .... import Agent, ConversableAgent, OpenAIWrapper
from ....code_utils import content_str
from .state_of_mark import add_state_of_mark

try:
    from termcolor import colored
except ImportError:

    def colored(x, *args, **kwargs):
        return x


# Sentinels for constructor
DEFAULT_CHANNEL = object()

# Viewport dimensions
VIEWPORT_HEIGHT = 900
VIEWPORT_WIDTH = 1440

# Size of the image we send to the MLM
# Current values represent a 0.85 scaling to fit within the GPT-4v short-edge constraints (768px)
MLM_HEIGHT = 765
MLM_WIDTH = 1224

# State-of-mark IDs for static browser controls
MARK_ID_ADDRESS_BAR = 0
MARK_ID_BACK = 1
MARK_ID_RELOAD = 2
MARK_ID_SEARCH_BAR = 3
MARK_ID_PAGE_UP = 4
MARK_ID_PAGE_DOWN = 5


class MultimodalWebSurferAgent(ConversableAgent):
    """(In preview) A multimodal agent that acts as a web surfer that can search the web and visit web pages."""

    DEFAULT_DESCRIPTION = "A helpful assistant with access to a web browser. Ask them to perform web searches, open pages, and interact with content (e.g., clicking links, scrolling the viewport, etc., filling in form fields, etc.)"

    def __init__(
        self,
        name: str,
        system_message: Optional[Union[str, List[str]]] = None,
        description: Optional[str] = DEFAULT_DESCRIPTION,
        is_termination_msg: Optional[Callable[[Dict[str, Any]], bool]] = None,
        max_consecutive_auto_reply: Optional[int] = None,
        human_input_mode: Optional[str] = "TERMINATE",
        function_map: Optional[Dict[str, Callable]] = None,
        code_execution_config: Union[Dict, Literal[False]] = False,
        llm_config: Optional[Union[Dict, Literal[False]]] = None,
        mlm_config: Optional[Union[Dict, Literal[False]]] = None,
        default_auto_reply: Optional[Union[str, Dict, None]] = "",
        headless=True,
        chromium_channel=DEFAULT_CHANNEL,
        chromium_data_dir=None,
        start_page="https://www.bing.com/",
        debug_dir=os.getcwd(),
    ):
        super().__init__(
            name=name,
            system_message=system_message,
            description=description,
            is_termination_msg=is_termination_msg,
            max_consecutive_auto_reply=max_consecutive_auto_reply,
            human_input_mode=human_input_mode,
            function_map=function_map,
            code_execution_config=code_execution_config,
            llm_config=llm_config,
            default_auto_reply=default_auto_reply,
        )
        # self._mlm_config = mlm_config
        # self._mlm_client = OpenAIWrapper(**self._mlm_config)
        self.start_page = start_page
        self.debug_dir = debug_dir

        # Create the playwright instance
        launch_args = {"headless": headless}
        if chromium_channel is not DEFAULT_CHANNEL:
            launch_args["channel"] = chromium_channel
        self._playwright = sync_playwright().start()

        # Create the context -- are we launching a persistent instance?
        if chromium_data_dir is None:
            browser = self._playwright.chromium.launch(**launch_args)
            self._context = browser.new_context(
                user_agent="Mozilla/5.0 (Windows NT 10.0; Win64; x64) AppleWebKit/537.36 (KHTML, like Gecko) Chrome/122.0.0.0 Safari/537.36 Edg/122.0.0.0"
            )
        else:
            self._context = self._playwright.chromium.launch_persistent_context(chromium_data_dir, **launch_args)

        # Create the page
        self._page = self._context.new_page()
        self._page.set_viewport_size({"width": VIEWPORT_WIDTH, "height": VIEWPORT_HEIGHT})
        self._page.add_init_script(path=os.path.join(os.path.abspath(os.path.dirname(__file__)), "page_script.js"))
        self._page.goto(self.start_page)
        self._page.wait_for_load_state()
        time.sleep(1)

        # Prepare the debug directory -- which stores the screenshots generated throughout the process
        if self.debug_dir:
            if not os.path.isdir(self.debug_dir):
                os.mkdir(self.debug_dir)
            debug_html = os.path.join(self.debug_dir, "screenshot.html")
            with open(debug_html, "wt") as fh:
                fh.write(
                    f"""
<html style="width:100%; margin: 0px; padding: 0px;">
<body style="width: 100%; margin: 0px; padding: 0px;">
    <img src="screenshot.png" id="main_image" style="width: 100%; max-width: {VIEWPORT_WIDTH}px; margin: 0px; padding: 0px;">
    <script language="JavaScript">
var counter = 0;
setInterval(function() {{
   counter += 1;
   document.getElementById("main_image").src = "screenshot.png?bc=" + counter;
}}, 300);
    </script>
</body>
</html>
""".strip()
                )
            self._page.screenshot(path=os.path.join(self.debug_dir, "screenshot.png"))
            print(f"Multimodal Web Surfer debug screens: {pathlib.Path(os.path.abspath(debug_html)).as_uri()}\n")

        self._reply_func_list = []
        self.register_reply([Agent, None], MultimodalWebSurferAgent.generate_surfer_reply)
        self.register_reply([Agent, None], ConversableAgent.generate_code_execution_reply)
        self.register_reply([Agent, None], ConversableAgent.generate_function_call_reply)
        self.register_reply([Agent, None], ConversableAgent.check_termination_and_human_reply)

    def generate_surfer_reply(
        self,
        messages: Optional[List[Dict[str, str]]] = None,
        sender: Optional[Agent] = None,
        config: Optional[OpenAIWrapper] = None,
    ) -> Tuple[bool, Optional[Union[str, Dict[str, str]]]]:
        """Generate a reply using autogen.oai."""
        if messages is None:
            messages = self._oai_messages[sender]

        # Clone the messages to give context, removing old screenshots
        history = []
        for m in messages:
            message = {}
            message.update(m)
            message["content"] = content_str(message["content"])
            history.append(message)

        # Ask the page for interactive elements, then prepare the state-of-mark screenshot
        rects = self._get_interactive_rects()
        viewport = self._get_visual_viewport()
        som_screenshot, visible_rects = add_state_of_mark(self._page.screenshot(), rects)

        if self.debug_dir:
            som_screenshot.save(os.path.join(self.debug_dir, "screenshot.png"))

        # Focus hint
        focused = self._get_focused_rect_id()
        focused_hint = ""
        if focused:
            name = rects.get(focused, {}).get("aria-name", "")
            if name:
                name = f"(and name '{name}') "
            focused_hint = (
                "\nThe "
                + rects.get(focused, {}).get("role", "control")
                + " with ID "
                + focused
                + " "
                + name
                + "currently has the input focus.\n"
            )

        # Include all the static elements
        text_labels = f"""
  {{ "id": {MARK_ID_BACK}, "aria-role": "button", "html_tag": "button", "actions": ["click"], "name": "browser back button" }},
  {{ "id": {MARK_ID_ADDRESS_BAR}, "aria-role": "textbox",   "html_tag": "input, type=text", "actions": ["type"],  "name": "browser address input" }},
  {{ "id": {MARK_ID_SEARCH_BAR}, "aria-role": "searchbox", "html_tag": "input, type=text", "actions": ["type"],  "name": "browser web search input" }},"""

        # We can scroll up
        if viewport["pageTop"] > 5:
            text_labels += f"""
  {{ "id": {MARK_ID_PAGE_UP}, "aria-role": "scrollbar", "html_tag": "button", "actions": ["click"], "name": "browser scroll up control" }},"""

        # Can scroll down
        if (viewport["pageTop"] + viewport["height"] + 5) < viewport["scrollHeight"]:
            text_labels += f"""
  {{ "id": {MARK_ID_PAGE_DOWN}, "aria-role": "scrollbar", "html_tag": "button", "actions": ["click"], "name": "browser scroll down control" }},"""
<<<<<<< HEAD
        
=======

        # Everything visible
>>>>>>> 07978769
        for r in visible_rects:
            if r in rects:
                actions = '["click"]'
                if rects[r]["role"] in ["textbox", "searchbox", "search"]:
                    actions = '["type"]'
                if rects[r]["role"] in ["combobox", "menu", "listbox"]:
                    actions = '["select"]'
                    options = ''
                    if rects[r]['aria-name'] is not None:
                        options = rects[r]['aria-name'].split('\n')
                        options = ', '.join(f'"{option}"' for option in options)
                    text_labels += f"""
                {{ "id": {r}, "aria-role": "{rects[r]['role']}", "html_tag": "{rects[r]['tag_name']}", "actions": {actions}, "options": [{options}], "name": "dropdown menu" }},"""
                else:
                    text_labels += f"""
                {{ "id": {r}, "aria-role": "{rects[r]['role']}", "html_tag": "{rects[r]['tag_name']}", "actions": {actions}, "name": "{rects[r]['aria-name']}" }},"""
                    
        print(text_labels, flush=True)

        text_prompt = f"""
Consider the following screenshot of a web browser, which is open to the page '{self._page.url}'. In this screenshot, interactive elements are outlined in bounding boxes of different colors. Each bounding box has a numeric ID label in the same color. Additional information about each visible label is listed below:

[
{text_labels}
]
{focused_hint}
You are to respond to the user's most recent request by selecting a browser action to perform. Please output the appropriate action in the following format:

TARGET:   <id of interactive element>
ACTION:   <One single action from the element's list of actions>
ARGUMENT: <The action' argument, if any. For example, the text to type if the action is typing, or the option to select if the action is selecting> 
""".strip()

        # Scale the screenshot for the MLM, and close the original
        scaled_screenshot = som_screenshot.resize((MLM_WIDTH, MLM_HEIGHT))
        som_screenshot.close()
        if self.debug_dir:
            scaled_screenshot.save(os.path.join(self.debug_dir, "screenshot_scaled.png"))

        # Add the multimodal message and make the request
        history.append(self._make_mm_message(text_prompt, scaled_screenshot))
        som_screenshot.close()  # Don't do this if messages start accepting PIL images
        response = self.client.create(messages=history)
        text_response = "\n" + self.client.extract_text_or_completion_object(response)[0].strip() + "\n"
        print(colored("\n<<<<<<<< BROWSER RESPONSE\n" + text_response, "cyan"), flush=True)

        target = None
        target_name = None
        m = re.search(r"\nTARGET:\s*(.*?)\n", text_response)
        if m:
            target = m.group(1).strip()

            # Non-critical. Mainly for pretty logs
            target_name = rects.get(target, {}).get("aria-name")
            if target_name:
                target_name = target_name.strip()

        action = None
        m = re.search(r"\nACTION:\s*(.*?)\n", text_response)
        if m:
            action = m.group(1).strip().lower()

        m = re.search(r"\nARGUMENT:\s*(.*?)\n", text_response)
        if m:
            argument = m.group(1).strip()

        try:
            if target == str(MARK_ID_ADDRESS_BAR) and argument:
                self._log_to_console("goto", arg=argument)
                # Check if the argument starts with a known protocol
                if argument.startswith(("https://", "http://", "file://")):
                    self._visit_page(argument)
                # If the argument contains a space, treat it as a search query
                elif " " in argument:
                    self._visit_page(f"https://www.bing.com/search?q={quote_plus(argument)}&FORM=QBLH")
                # Otherwise, prefix with https://
                else:
                    argument = "https://" + argument
                    self._visit_page(argument)
            elif target == str(MARK_ID_SEARCH_BAR) and argument:
                self._log_to_console("search", arg=argument)
                self._visit_page(f"https://www.bing.com/search?q={quote_plus(argument)}&FORM=QBLH")
            elif target == str(MARK_ID_PAGE_UP):
                self._log_to_console("page_up")
                self._page_up()
            elif target == str(MARK_ID_PAGE_DOWN):
                self._log_to_console("page_down")
                self._page_down()
            elif action == "click":
                self._log_to_console("click", target=target_name if target_name else target)
                self._click_id(target)
            elif action == "type":
                self._log_to_console("type", target=target_name if target_name else target, arg=argument)
                self._fill_id(target, argument if argument else "")
            elif action == "select":
                """
                IMPLEMENT DROPDOWN SELECTION HERE
                """
                pass
            else:
                # No action
                return True, text_response
        except ValueError as e:
            return True, str(e)

        self._page.wait_for_load_state()
        time.sleep(1)

        # Descrive the viewport of the new page in words
        viewport = self._get_visual_viewport()
        percent_visible = int(viewport["height"] * 100 / viewport["scrollHeight"])
        percent_scrolled = int(viewport["pageTop"] * 100 / viewport["scrollHeight"])
        if percent_scrolled < 1:  # Allow some rounding error
            position_text = "at the top of the page"
        elif percent_scrolled + percent_visible >= 99:  # Allow some rounding error
            position_text = "at the bottom of the page"
        else:
            position_text = str(percent_scrolled) + "% down from the top of the page"

        new_screenshot = self._page.screenshot()
        if self.debug_dir:
            with open(os.path.join(self.debug_dir, "screenshot.png"), "wb") as png:
                png.write(new_screenshot)

        # Return the complete observation
        return True, self._make_mm_message(
            f"Here is a screenshot of [{self._page.title()}]({self._page.url}). The viewport shows {percent_visible}% of the webpage, and is positioned {position_text}.",
            new_screenshot,
        )

    def _image_to_data_uri(self, image):
        """
        Image can be a bytes string, a Binary file-like stream, or PIL Image.
        """
        image_bytes = image
        if isinstance(image, Image.Image):
            image_buffer = io.BytesIO()
            image.save(image_buffer, format="PNG")
            image_bytes = image_buffer.getvalue()
        elif isinstance(image, io.BytesIO):
            image_bytes = image_buffer.getvalue()
        elif isinstance(image, io.BufferedIOBase):
            image_bytes = image.read()

        image_base64 = base64.b64encode(image_bytes).decode("utf-8")
        return f"data:image/png;base64,{image_base64}"

    def _make_mm_message(self, text_content, image_content):
        return {
            "role": "user",
            "content": [
                {"type": "text", "text": text_content},
                {
                    "type": "image_url",
                    "image_url": {
                        "url": self._image_to_data_uri(image_content),
                    },
                },
            ],
        }

    def _get_interactive_rects(self):
        try:
            with open(os.path.join(os.path.abspath(os.path.dirname(__file__)), "page_script.js"), "rt") as fh:
                self._page.evaluate(fh.read())
        except:
            pass
        return self._page.evaluate("MultimodalWebSurfer.getInteractiveRects();")

    def _get_visual_viewport(self):
        try:
            with open(os.path.join(os.path.abspath(os.path.dirname(__file__)), "page_script.js"), "rt") as fh:
                self._page.evaluate(fh.read())
        except:
            pass
        return self._page.evaluate("MultimodalWebSurfer.getVisualViewport();")

    def _get_focused_rect_id(self):
        try:
            with open(os.path.join(os.path.abspath(os.path.dirname(__file__)), "page_script.js"), "rt") as fh:
                self._page.evaluate(fh.read())
        except:
            pass
        return self._page.evaluate("MultimodalWebSurfer.getFocusedElementId();")

    def _on_new_page(self, page):
        self._page = page
        self._page.set_viewport_size({"width": VIEWPORT_WIDTH, "height": VIEWPORT_HEIGHT})
        time.sleep(0.2)
        self._page.add_init_script(path=os.path.join(os.path.abspath(os.path.dirname(__file__)), "page_script.js"))
        self._page.wait_for_load_state()

        title = None
        try:
            title = self._page.title()
        except:
            pass

        self._log_to_console("new_tab", arg=title if title else self._page.url)

    def _visit_page(self, url):
        self._page.goto(url)

    def _page_down(self):
        self._page.evaluate(f"window.scrollBy(0, {VIEWPORT_HEIGHT-50});")

    def _page_up(self):
        self._page.evaluate(f"window.scrollBy(0, -{VIEWPORT_HEIGHT-50});")

    def _click_id(self, identifier):
        target = self._page.locator(f"[__elementId='{identifier}']")

        # See if it exists
        try:
            target.wait_for(timeout=100)
        except TimeoutError:
            raise ValueError("No such element.")

        # Click it
        box = target.bounding_box()
        try:
            # Git it a chance to open a new page
            with self._page.expect_event("popup", timeout=1000) as page_info:
                self._page.mouse.click(box["x"] + box["width"] / 2, box["y"] + box["height"] / 2)
            self._on_new_page(page_info.value)
        except TimeoutError:
            pass

    def _fill_id(self, identifier, value):
        target = self._page.locator(f"[__elementId='{identifier}']")

        # See if it exists
        try:
            target.wait_for(timeout=100)
        except TimeoutError:
            raise ValueError("No such element.")

        # Fill it
        target.focus()
        target.fill(value)
        self._page.keyboard.press("Enter")

    def _log_to_console(self, action, target="", arg=""):
        if len(target) > 50:
            target = target[0:47] + "..."
        if len(arg) > 50:
            arg = arg[0:47] + "..."
        log_str = action + "("
        if target:
            log_str += '"' + re.sub(r"\s+", " ", target).strip() + '",'
        if arg:
            log_str += '"' + re.sub(r"\s+", " ", arg).strip() + '"'
        log_str = log_str.rstrip(",") + ")"
        print(
            colored("\n>>>>>>>> BROWSER ACTION " + log_str, "cyan"),
            flush=True,
        )<|MERGE_RESOLUTION|>--- conflicted
+++ resolved
@@ -198,12 +198,7 @@
         if (viewport["pageTop"] + viewport["height"] + 5) < viewport["scrollHeight"]:
             text_labels += f"""
   {{ "id": {MARK_ID_PAGE_DOWN}, "aria-role": "scrollbar", "html_tag": "button", "actions": ["click"], "name": "browser scroll down control" }},"""
-<<<<<<< HEAD
         
-=======
-
-        # Everything visible
->>>>>>> 07978769
         for r in visible_rects:
             if r in rects:
                 actions = '["click"]'
