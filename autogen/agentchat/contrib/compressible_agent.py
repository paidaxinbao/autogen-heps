from typing import Callable, Dict, Optional, Union, Tuple, List, Any
from autogen import OpenAIWrapper
from autogen import Agent, ConversableAgent
import copy
import asyncio
import logging
from autogen.token_count_utils import count_token, get_max_token_limit, num_tokens_from_functions

try:
    from termcolor import colored
except ImportError:

    def colored(x, *args, **kwargs):
        return x


logger = logging.getLogger(__name__)


class CompressibleAgent(ConversableAgent):
    """(Experimental) CompressibleAgent agent. While this agent retains all the default functionalities of the `AssistantAgent`,
        it also provides the added feature of compression when activated through the `compress_config` setting.

    `compress_config` is set to False by default, making this agent equivalent to the `AssistantAgent`.
    This agent does not work well in a GroupChat: The compressed messages will not be sent to all the agents in the group.
    The default system message is the same as AssistantAgent.
    `human_input_mode` is default to "NEVER"
    and `code_execution_config` is default to False.
    This agent doesn't execute code or function call by default.
    """

    DEFAULT_SYSTEM_MESSAGE = """You are a helpful AI assistant.
Solve tasks using your coding and language skills.
In the following cases, suggest python code (in a python coding block) or shell script (in a sh coding block) for the user to execute.
    1. When you need to collect info, use the code to output the info you need, for example, browse or search the web, download/read a file, print the content of a webpage or a file, get the current date/time, check the operating system. After sufficient info is printed and the task is ready to be solved based on your language skill, you can solve the task by yourself.
    2. When you need to perform some task with code, use the code to perform the task and output the result. Finish the task smartly.
Solve the task step by step if you need to. If a plan is not provided, explain your plan first. Be clear which step uses code, and which step uses your language skill.
When using code, you must indicate the script type in the code block. The user cannot provide any other feedback or perform any other action beyond executing the code you suggest. The user can't modify your code. So do not suggest incomplete code which requires users to modify. Don't use a code block if it's not intended to be executed by the user.
If you want the user to save the code in a file before executing it, put # filename: <filename> inside the code block as the first line. Don't include multiple code blocks in one response. Do not ask users to copy and paste the result. Instead, use 'print' function for the output when relevant. Check the execution result returned by the user.
If the result indicates there is an error, fix the error and output the code again. Suggest the full code instead of partial code or code changes. If the error can't be fixed or if the task is not solved even after the code is executed successfully, analyze the problem, revisit your assumption, collect additional info you need, and think of a different approach to try.
When you find an answer, verify the answer carefully. Include verifiable evidence in your response if possible.
Reply "TERMINATE" in the end when everything is done.
    """
    DEFAULT_COMPRESS_CONFIG = {
        "mode": "TERMINATE",
        "compress_function": None,
        "trigger_count": 0.7,
        "async": False,
        "broadcast": True,
        "verbose": False,
        "leave_last_n": 2,
    }

    def __init__(
        self,
        name: str,
        system_message: Optional[str] = DEFAULT_SYSTEM_MESSAGE,
        is_termination_msg: Optional[Callable[[Dict], bool]] = None,
        max_consecutive_auto_reply: Optional[int] = None,
        human_input_mode: Optional[str] = "NEVER",
        function_map: Optional[Dict[str, Callable]] = None,
        code_execution_config: Optional[Union[Dict, bool]] = False,
        llm_config: Optional[Union[Dict, bool]] = None,
        default_auto_reply: Optional[Union[str, Dict, None]] = "",
        compress_config: Optional[Dict] = False,
    ):
        """
        Args:
            name (str): agent name.
            system_message (str): system message for the ChatCompletion inference.
                Please override this attribute if you want to reprogram the agent.
            llm_config (dict): llm inference configuration.
                Please refer to [OpenAIWrapper.create](/docs/reference/oai/client#create)
                for available options.
            is_termination_msg (function): a function that takes a message in the form of a dictionary
                and returns a boolean value indicating if this received message is a termination message.
                The dict can contain the following keys: "content", "role", "name", "function_call".
            max_consecutive_auto_reply (int): the maximum number of consecutive auto replies.
                default to None (no limit provided, class attribute MAX_CONSECUTIVE_AUTO_REPLY will be used as the limit in this case).
                The limit only plays a role when human_input_mode is not "ALWAYS".
            compress_config (dict or True/False): config for compression before oai_reply. Default to False.
                You should contain the following keys:
                - "mode" (Optional, str, default to "TERMINATE"): Choose from ["COMPRESS", "TERMINATE", "CUSTOMIZED"].
                    "TERMINATE": terminate the conversation ONLY when token count exceeds the max limit of current model.
                        `trigger_count` is NOT used in this mode.
                    "COMPRESS": compress the messages when the token count exceeds the limit.
                    "CUSTOMIZED": pass in a customized function to compress the messages.
                - "compress_function" (Optional, callable, default to None): Must be provided when mode is "CUSTOMIZED".
                    The function should takes a list of messages and returns a tuple of (is_compress_success: bool, compressed_messages: List[Dict]).
                - "trigger_count" (Optional, float, int, default to 0.7): the threshold to trigger compression.
                    If a float between (0, 1], it is the percentage of token used. if a int, it is the number of tokens used.
                - "async" (Optional, bool, default to False): whether to compress asynchronously.
                - "broadcast" (Optional, bool, default to True): whether to update the compressed message history to sender.
                - "verbose" (Optional, bool, default to False): Whether to print the content before and after compression. Used when mode="COMPRESS".
                - "leave_last_n" (Optional, int, default to 0): If provided, the last n messages will not be compressed. Used when mode="COMPRESS".
            **kwargs (dict): Please refer to other kwargs in
                [ConversableAgent](../conversable_agent#__init__).
        """
        super().__init__(
            name=name,
            system_message=system_message,
            is_termination_msg=is_termination_msg,
            max_consecutive_auto_reply=max_consecutive_auto_reply,
            human_input_mode=human_input_mode,
            function_map=function_map,
            code_execution_config=code_execution_config,
            llm_config=llm_config,
            default_auto_reply=default_auto_reply,
        )

        self._set_compress_config(compress_config)

        # create a separate client for compression.
        if llm_config is False:
            self.llm_compress_config = False
            self.compress_client = None
        else:
            self.llm_compress_config = self.llm_config.copy()
            # remove functions
            if "functions" in self.llm_compress_config:
                del self.llm_compress_config["functions"]
            self.compress_client = OpenAIWrapper(**self.llm_compress_config)

        self._reply_func_list.clear()
        self.register_reply([Agent, None], ConversableAgent.generate_oai_reply)
        self.register_reply([Agent], CompressibleAgent.on_oai_token_limit)  # check token limit
        self.register_reply([Agent, None], ConversableAgent.generate_code_execution_reply)
        self.register_reply([Agent, None], ConversableAgent.generate_function_call_reply)
        self.register_reply([Agent, None], ConversableAgent.check_termination_and_human_reply)

    def _set_compress_config(self, compress_config: Optional[Dict] = False):
        if compress_config:
            if compress_config is True:
                self.compress_config = {}
            if not isinstance(compress_config, dict):
                raise ValueError("compress_config must be a dict or True/False.")

            allowed_modes = ["COMPRESS", "TERMINATE", "CUSTOMIZED"]
            if compress_config.get("mode", "TERMINATE") not in allowed_modes:
                raise ValueError(f"Invalid compression mode. Allowed values are: {', '.join(allowed_modes)}")

            self.compress_config = self.DEFAULT_COMPRESS_CONFIG
            self.compress_config.update(compress_config)
            # convert trigger_count to int, default to 0.7
            trigger_count = self.compress_config["trigger_count"]
            if not (isinstance(trigger_count, int) or isinstance(trigger_count, float)) or trigger_count <= 0:
                raise ValueError("trigger_count must be a positive number.")
            if isinstance(trigger_count, float) and 0 < trigger_count <= 1:
                self.compress_config["trigger_count"] = int(
                    trigger_count * get_max_token_limit(self.llm_config["model"])
                )
            if not isinstance(self.compress_config["leave_last_n"], int) or self.compress_config["leave_last_n"] < 0:
                raise ValueError("leave_last_n must be a non-negative integer.")
            init_count = self._compute_init_token_count()
            if trigger_count < init_count:
                print(
                    f"Warning: trigger_count {trigger_count} is less than the initial token count {init_count} (system message + function description if passed), compression will be disabled. Please increase trigger_count if you want to enable compression."
                )
                self.compress_config = False

            if self.compress_config["mode"] == "CUSTOMIZED":
                assert (
                    "compress_function" in self.compress_config
                ), "compress_function must be provided when mode is 'CUSTOMIZED'"
            elif self.compress_config["compress_function"] is not None:
                print("Warning: compress_function is provided but mode is not 'CUSTOMIZED'.")

        else:
            self.compress_config = False

    def generate_reply(
        self,
        messages: Optional[List[Dict]] = None,
        sender: Optional[Agent] = None,
        exclude: Optional[List[Callable]] = None,
    ) -> Union[str, Dict, None]:
        """

        Note on difference from ConversableAgent.generate_reply:
        The following lines are removed:
        ```
        if messages is None:
            messages = self._oai_messages[sender]
        ```
        Reason:
        1. It will make no difference because every `generate_<>_reply` (e.g. generate_oai_reply) has the exact two lines
            to replace `messages` with `self._oai_messages[sender]` if `messages` is None.

        2. Why needed for compression:
            - The `on_oai_token_limit` will modify `self._oai_messages[sender]`.
            - In `generate_oai_reply`, `messages` and `sender` are passed in (line 179).
            - If the two lines are not removed here, messages are never None, and `generate_oai_reply` will
                always use `messages`, which is not compressed.
            - If the two lines are removed, `generate_oai_reply` will find that `messages` is None and
                use `self._oai_messages[sender]` instead, which is compressed.
                (From 1, generate_oai_reply has the exact two lines)
        """
        if all((messages is None, sender is None)):
            error_msg = f"Either {messages=} or {sender=} must be provided."
            logger.error(error_msg)
            raise AssertionError(error_msg)

        # removed here

        for reply_func_tuple in self._reply_func_list:
            reply_func = reply_func_tuple["reply_func"]
            if exclude and reply_func in exclude:
                continue
            if asyncio.coroutines.iscoroutinefunction(reply_func):
                continue
            if self._match_trigger(reply_func_tuple["trigger"], sender):
                final, reply = reply_func(self, messages=messages, sender=sender, config=reply_func_tuple["config"])
                if final:
                    return reply
        return self._default_auto_reply

    def _compute_init_token_count(self):
        """Check if the agent is LLM-based and compute the initial token count."""
        if self.llm_config is False:
            return 0

        func_count = 0
        if "functions" in self.llm_config:
            func_count = num_tokens_from_functions(self.llm_config["functions"], self.llm_config["model"])

        return func_count + count_token(self._oai_system_message, self.llm_config["model"])

    def _manage_history_on_token_limit(self, messages, token_used, max_token_allowed, model):
        """Manage the message history with different modes when token limit is reached.
        Return:
            final (bool): whether to terminate the agent.
            compressed_messages (List[Dict]): the compressed messages. None if no compression or compression failed.
        """
        # 1. mode = "TERMINATE", terminate the agent if no token left.
        if self.compress_config["mode"] == "TERMINATE":
            if max_token_allowed - token_used <= 0:
                # Teminate if no token left.
                print(
                    colored(
                        f'Warning: Terminate Agent "{self.name}" due to no token left for oai reply. max token for {model}: {max_token_allowed}, existing token count: {token_used}',
                        "yellow",
                    ),
                    flush=True,
                )
                return True, None
            return False, None

        # if token_used is less than trigger_count, no compression will be used.
        if token_used < self.compress_config["trigger_count"]:
            return False, None

        # 2. mode = "COMPRESS" or mode = "CUSTOMIZED", compress the messages
        copied_messages = copy.deepcopy(messages)
        if self.compress_config["mode"] == "COMPRESS":
            _, compress_messages = self.compress_messages(copied_messages)
        elif self.compress_config["mode"] == "CUSTOMIZED":
            _, compress_messages = self.compress_config["compress_function"](copied_messages)
        else:
            raise ValueError(f"Unknown compression mode: {self.compress_config['mode']}")

        if compress_messages is not None:
            for i in range(len(compress_messages)):
                compress_messages[i] = self._get_valid_oai_message(compress_messages[i])
        return False, compress_messages

    def _get_valid_oai_message(self, message):
<<<<<<< HEAD
        """Convert a message into a valid ChatCompletion message."""
=======
        """Convert a message into a valid OpenAI ChatCompletion message."""
>>>>>>> d74562b0
        oai_message = {k: message[k] for k in ("content", "function_call", "name", "context", "role") if k in message}
        if "content" not in oai_message:
            if "function_call" in oai_message:
                oai_message["content"] = None  # if only function_call is provided, content will be set to None.
            else:
                raise ValueError(
                    "Message can't be converted into a valid ChatCompletion message. Either content or function_call must be provided."
                )
        if "function_call" in oai_message:
            oai_message["role"] = "assistant"  # only messages with role 'assistant' can have a function call.
            oai_message["function_call"] = dict(oai_message["function_call"])
        return oai_message

    def on_oai_token_limit(
        self,
        messages: Optional[List[Dict]] = None,
        sender: Optional[Agent] = None,
        config: Optional[Any] = None,
    ) -> Tuple[bool, Union[str, Dict, None]]:
        """(Experimental) Compress previous messages when a threshold of tokens is reached.

        TODO: async compress
        TODO: maintain a list for old oai messages (messages before compression)
        """
        llm_config = self.llm_config if config is None else config
        if self.compress_config is False:
            return False, None
        if messages is None:
            messages = self._oai_messages[sender]

        model = llm_config["model"]
        init_token_count = self._compute_init_token_count()
        token_used = init_token_count + count_token(messages, model)
        final, compressed_messages = self._manage_history_on_token_limit(
            messages, token_used, get_max_token_limit(model), model
        )

        # update message history with compressed messages
        if compressed_messages is not None:
            to_print = "Token Count (including {} tokens from system msg and function descriptions). Before compression : {} | After: {}".format(
                init_token_count,
                token_used,
                count_token(compressed_messages, model) + init_token_count,
            )
            print(colored(to_print, "magenta"), flush=True)
            print("-" * 80, flush=True)

            self._oai_messages[sender] = compressed_messages
            if self.compress_config["broadcast"]:
                # update the compressed message history to sender
                sender._oai_messages[self] = copy.deepcopy(compressed_messages)
                # switching the role of the messages for the sender
                for i in range(len(sender._oai_messages[self])):
                    cmsg = sender._oai_messages[self][i]
                    if "function_call" in cmsg or cmsg["role"] == "user":
                        cmsg["role"] = "assistant"
                    elif cmsg["role"] == "assistant":
                        cmsg["role"] = "user"
                    sender._oai_messages[self][i] = cmsg

            # sucessfully compressed, return False, None for generate_oai_reply to be called with the updated messages
            return False, None
        return final, None

    def compress_messages(
        self,
        messages: Optional[List[Dict]] = None,
        config: Optional[Any] = None,
    ) -> Tuple[bool, Union[str, Dict, None, List]]:
        """Compress a list of messages into one message.

        The first message (the initial prompt) will not be compressed.
        The rest of the messages will be compressed into one message, the model is asked to distinuish the role of each message: USER, ASSISTANT, FUNCTION_CALL, FUNCTION_RETURN.
        Check out the compress_sys_msg.

        TODO: model used in compression agent is different from assistant agent: For example, if original model used by is gpt-4; we start compressing at 70% of usage, 70% of 8092 = 5664; and we use gpt 3.5 here max_toke = 4096, it will raise error. choosinng model automatically?
        """
        # 1. use the compression client
        client = self.compress_client if config is None else config

        # 2. stop if there is only one message in the list
        leave_last_n = self.compress_config.get("leave_last_n", 0)
        if leave_last_n + 1 >= len(messages):
            logger.warning(
                f"Warning: Compression skipped at trigger count threshold. The first msg and last {leave_last_n} msgs will not be compressed. current msg count: {len(messages)}. Consider raising trigger_count."
            )
            return False, None

        # 3. put all history into one, except the first one
        if self.compress_config["verbose"]:
            print(colored("*" * 30 + "Start compressing the following content:" + "*" * 30, "magenta"), flush=True)

        compressed_prompt = "Below is the compressed content from the previous conversation, evaluate the process and continue if necessary:\n"
        chat_to_compress = "To be compressed:\n"

        for m in messages[1 : len(messages) - leave_last_n]:  # 0, 1, 2, 3, 4
            # Handle function role
            if m.get("role") == "function":
                chat_to_compress += f"##FUNCTION_RETURN## (from function \"{m['name']}\"): \n{m['content']}\n"

            # If name exists in the message
            elif "name" in m:
                chat_to_compress += f"##{m['name']}({m['role'].upper()})## {m['content']}\n"

            # Handle case where content is not None and name is absent
            elif m.get("content"):  # This condition will also handle None and empty string
                if compressed_prompt in m["content"]:
                    chat_to_compress += m["content"].replace(compressed_prompt, "") + "\n"
                else:
                    chat_to_compress += f"##{m['role'].upper()}## {m['content']}\n"

            # Handle function_call in the message
            if "function_call" in m:
                function_name = m["function_call"].get("name")
                function_args = m["function_call"].get("arguments")

                if not function_name or not function_args:
                    chat_to_compress += f"##FUNCTION_CALL## {m['function_call']}\n"
                else:
                    chat_to_compress += f"##FUNCTION_CALL## \nName: {function_name}\nArgs: {function_args}\n"

        chat_to_compress = [{"role": "user", "content": chat_to_compress}]

        if self.compress_config["verbose"]:
            print(chat_to_compress[0]["content"])

        # 4. use LLM to compress
        compress_sys_msg = """You are a helpful AI assistant that will compress messages.
Rules:
1. Please summarize each of the message and reserve the titles: ##USER##, ##ASSISTANT##, ##FUNCTION_CALL##, ##FUNCTION_RETURN##, ##SYSTEM##, ##<Name>(<Title>)## (e.g. ##Bob(ASSISTANT)##).
2. Context after ##USER##, ##ASSISTANT## (and ##<Name>(<Title>)##): compress the content and reserve important information. If there is big chunk of code, please use ##CODE## to indicate and summarize what the code is doing with as few words as possible and include details like exact numbers and defined variables.
3. Context after ##FUNCTION_CALL##: Keep the exact content if it is short. Otherwise, summarize/compress it and reserve names (func_name, argument names).
4. Context after ##FUNCTION_RETURN## (or code return): Keep the exact content if it is short. Summarize/compress if it is too long, you should note what the function has achieved and what the return value is.
"""
        try:
            response = client.create(
                context=None,
                messages=[{"role": "system", "content": compress_sys_msg}] + chat_to_compress,
            )
        except Exception as e:
            print(colored(f"Failed to compress the content due to {e}", "red"), flush=True)
            return False, None

        compressed_message = self.client.extract_text_or_function_call(response)[0]
        assert isinstance(compressed_message, str), f"compressed_message should be a string: {compressed_message}"
        if self.compress_config["verbose"]:
            print(
                colored("*" * 30 + "Content after compressing:" + "*" * 30, "magenta"),
                flush=True,
            )
            print(compressed_message, colored("\n" + "*" * 80, "magenta"))

        # 5. add compressed message to the first message and return
        return (
            True,
            [
                messages[0],
                {
                    "content": compressed_prompt + compressed_message,
                    "role": "system",
                },
            ]
            + messages[len(messages) - leave_last_n :],
        )<|MERGE_RESOLUTION|>--- conflicted
+++ resolved
@@ -264,11 +264,7 @@
         return False, compress_messages
 
     def _get_valid_oai_message(self, message):
-<<<<<<< HEAD
-        """Convert a message into a valid ChatCompletion message."""
-=======
         """Convert a message into a valid OpenAI ChatCompletion message."""
->>>>>>> d74562b0
         oai_message = {k: message[k] for k in ("content", "function_call", "name", "context", "role") if k in message}
         if "content" not in oai_message:
             if "function_call" in oai_message:
