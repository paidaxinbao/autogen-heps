import asyncio
import copy
import json
import logging
from collections import defaultdict
from typing import Any, Callable, Dict, List, Literal, Optional, Tuple, Type, Union

from autogen import OpenAIWrapper
from autogen.code_utils import DEFAULT_MODEL, UNKNOWN, content_str, execute_code, extract_code, infer_lang

from .agent import Agent

try:
    from termcolor import colored
except ImportError:

    def colored(x, *args, **kwargs):
        return x


logger = logging.getLogger(__name__)


class ConversableAgent(Agent):
    """(In preview) A class for generic conversable agents which can be configured as assistant or user proxy.

    After receiving each message, the agent will send a reply to the sender unless the msg is a termination msg.
    For example, AssistantAgent and UserProxyAgent are subclasses of this class,
    configured with different default settings.

    To modify auto reply, override `generate_reply` method.
    To disable/enable human response in every turn, set `human_input_mode` to "NEVER" or "ALWAYS".
    To modify the way to get human input, override `get_human_input` method.
    To modify the way to execute code blocks, single code block, or function call, override `execute_code_blocks`,
    `run_code`, and `execute_function` methods respectively.
    To customize the initial message when a conversation starts, override `generate_init_message` method.
    """

    DEFAULT_CONFIG = {
        "model": DEFAULT_MODEL,
    }
    MAX_CONSECUTIVE_AUTO_REPLY = 100  # maximum number of consecutive auto replies (subject to future change)

    llm_config: Union[Dict, Literal[False]]

    def __init__(
        self,
        name: str,
        system_message: Optional[Union[str, List]] = "You are a helpful AI Assistant.",
        is_termination_msg: Optional[Callable[[Dict], bool]] = None,
        max_consecutive_auto_reply: Optional[int] = None,
        human_input_mode: Optional[str] = "TERMINATE",
        function_map: Optional[Dict[str, Callable]] = None,
        code_execution_config: Optional[Union[Dict, Literal[False]]] = None,
        llm_config: Optional[Union[Dict, Literal[False]]] = None,
        default_auto_reply: Optional[Union[str, Dict, None]] = "",
    ) -> None:
        """
        Args:
            name (str): name of the agent.
            system_message (str or list): system message for the ChatCompletion inference.
            is_termination_msg (function): a function that takes a message in the form of a dictionary
                and returns a boolean value indicating if this received message is a termination message.
                The dict can contain the following keys: "content", "role", "name", "function_call".
            max_consecutive_auto_reply (int): the maximum number of consecutive auto replies.
                default to None (no limit provided, class attribute MAX_CONSECUTIVE_AUTO_REPLY will be used as the limit in this case).
                When set to 0, no auto reply will be generated.
            human_input_mode (str): whether to ask for human inputs every time a message is received.
                Possible values are "ALWAYS", "TERMINATE", "NEVER".
                (1) When "ALWAYS", the agent prompts for human input every time a message is received.
                    Under this mode, the conversation stops when the human input is "exit",
                    or when is_termination_msg is True and there is no human input.
                (2) When "TERMINATE", the agent only prompts for human input only when a termination message is received or
                    the number of auto reply reaches the max_consecutive_auto_reply.
                (3) When "NEVER", the agent will never prompt for human input. Under this mode, the conversation stops
                    when the number of auto reply reaches the max_consecutive_auto_reply or when is_termination_msg is True.
            function_map (dict[str, callable]): Mapping function names (passed to openai) to callable functions.
            code_execution_config (dict or False): config for the code execution.
                To disable code execution, set to False. Otherwise, set to a dictionary with the following keys:
                - work_dir (Optional, str): The working directory for the code execution.
                    If None, a default working directory will be used.
                    The default working directory is the "extensions" directory under
                    "path_to_autogen".
                - use_docker (Optional, list, str or bool): The docker image to use for code execution.
                    If a list or a str of image name(s) is provided, the code will be executed in a docker container
                    with the first image successfully pulled.
                    If None, False or empty, the code will be executed in the current environment.
                    Default is True when the docker python package is installed.
                    When set to True, a default list will be used.
                    We strongly recommend using docker for code execution.
                - timeout (Optional, int): The maximum execution time in seconds.
                - last_n_messages (Experimental, Optional, int or str): The number of messages to look back for code execution. Default to 1. If set to 'auto', it will scan backwards through all messages arriving since the agent last spoke (typically this is the last time execution was attempted).
            llm_config (dict or False): llm inference configuration.
                Please refer to [OpenAIWrapper.create](/docs/reference/oai/client#create)
                for available options.
                To disable llm-based auto reply, set to False.
            default_auto_reply (str or dict or None): default auto reply when no code execution or llm-based reply is generated.
        """
        super().__init__(name)
        # a dictionary of conversations, default value is list
        self._oai_messages = defaultdict(list)
        self._oai_system_message = [{"content": system_message, "role": "system"}]
        self._is_termination_msg = (
            is_termination_msg
            if is_termination_msg is not None
            else (lambda x: content_str(x.get("content")) == "TERMINATE")
        )
        if llm_config is False:
            self.llm_config = False
            self.client = None
        else:
            self.llm_config = self.DEFAULT_CONFIG.copy()
            if isinstance(llm_config, dict):
                self.llm_config.update(llm_config)
            self.client = OpenAIWrapper(**self.llm_config)

        self._code_execution_config: Union[Dict, Literal[False]] = (
            {} if code_execution_config is None else code_execution_config
        )
        self.human_input_mode = human_input_mode
        self._max_consecutive_auto_reply = (
            max_consecutive_auto_reply if max_consecutive_auto_reply is not None else self.MAX_CONSECUTIVE_AUTO_REPLY
        )
        self._consecutive_auto_reply_counter = defaultdict(int)
        self._max_consecutive_auto_reply_dict = defaultdict(self.max_consecutive_auto_reply)
        self._function_map = {} if function_map is None else function_map
        self._default_auto_reply = default_auto_reply
        self._reply_func_list = []
        self.reply_at_receive = defaultdict(bool)
        self.register_reply([Agent, None], ConversableAgent.generate_oai_reply)
        self.register_reply([Agent, None], ConversableAgent.generate_code_execution_reply)
        self.register_reply([Agent, None], ConversableAgent.generate_function_call_reply)
        self.register_reply([Agent, None], ConversableAgent.generate_async_function_call_reply)
        self.register_reply([Agent, None], ConversableAgent.check_termination_and_human_reply)

    def register_reply(
        self,
        trigger: Union[Type[Agent], str, Agent, Callable[[Agent], bool], List],
        reply_func: Callable,
        position: int = 0,
        config: Optional[Any] = None,
        reset_config: Optional[Callable] = None,
    ):
        """Register a reply function.

        The reply function will be called when the trigger matches the sender.
        The function registered later will be checked earlier by default.
        To change the order, set the position to a positive integer.

        Args:
            trigger (Agent class, str, Agent instance, callable, or list): the trigger.
                - If a class is provided, the reply function will be called when the sender is an instance of the class.
                - If a string is provided, the reply function will be called when the sender's name matches the string.
                - If an agent instance is provided, the reply function will be called when the sender is the agent instance.
                - If a callable is provided, the reply function will be called when the callable returns True.
                - If a list is provided, the reply function will be called when any of the triggers in the list is activated.
                - If None is provided, the reply function will be called only when the sender is None.
                Note: Be sure to register `None` as a trigger if you would like to trigger an auto-reply function with non-empty messages and `sender=None`.
            reply_func (Callable): the reply function.
                The function takes a recipient agent, a list of messages, a sender agent and a config as input and returns a reply message.
        ```python
        def reply_func(
            recipient: ConversableAgent,
            messages: Optional[List[Dict]] = None,
            sender: Optional[Agent] = None,
            config: Optional[Any] = None,
        ) -> Tuple[bool, Union[str, Dict, None]]:
        ```
            position (int): the position of the reply function in the reply function list.
                The function registered later will be checked earlier by default.
                To change the order, set the position to a positive integer.
            config (Any): the config to be passed to the reply function.
                When an agent is reset, the config will be reset to the original value.
            reset_config (Callable): the function to reset the config.
                The function returns None. Signature: ```def reset_config(config: Any)```
        """
        if not isinstance(trigger, (type, str, Agent, Callable, list)):
            raise ValueError("trigger must be a class, a string, an agent, a callable or a list.")
        self._reply_func_list.insert(
            position,
            {
                "trigger": trigger,
                "reply_func": reply_func,
                "config": copy.copy(config),
                "init_config": config,
                "reset_config": reset_config,
            },
        )

    @property
    def system_message(self) -> Union[str, List]:
        """Return the system message."""
        return self._oai_system_message[0]["content"]

    def update_system_message(self, system_message: Union[str, List]):
        """Update the system message.

        Args:
            system_message (str or List): system message for the ChatCompletion inference.
        """
        self._oai_system_message[0]["content"] = system_message

    def update_max_consecutive_auto_reply(self, value: int, sender: Optional[Agent] = None):
        """Update the maximum number of consecutive auto replies.

        Args:
            value (int): the maximum number of consecutive auto replies.
            sender (Agent): when the sender is provided, only update the max_consecutive_auto_reply for that sender.
        """
        if sender is None:
            self._max_consecutive_auto_reply = value
            for k in self._max_consecutive_auto_reply_dict:
                self._max_consecutive_auto_reply_dict[k] = value
        else:
            self._max_consecutive_auto_reply_dict[sender] = value

    def max_consecutive_auto_reply(self, sender: Optional[Agent] = None) -> int:
        """The maximum number of consecutive auto replies."""
        return self._max_consecutive_auto_reply if sender is None else self._max_consecutive_auto_reply_dict[sender]

    @property
    def chat_messages(self) -> Dict[Agent, List[Dict]]:
        """A dictionary of conversations from agent to list of messages."""
        return self._oai_messages

    def last_message(self, agent: Optional[Agent] = None) -> Optional[Dict]:
        """The last message exchanged with the agent.

        Args:
            agent (Agent): The agent in the conversation.
                If None and more than one agent's conversations are found, an error will be raised.
                If None and only one conversation is found, the last message of the only conversation will be returned.

        Returns:
            The last message exchanged with the agent.
        """
        if agent is None:
            n_conversations = len(self._oai_messages)
            if n_conversations == 0:
                return None
            if n_conversations == 1:
                for conversation in self._oai_messages.values():
                    return conversation[-1]
            raise ValueError("More than one conversation is found. Please specify the sender to get the last message.")
        if agent not in self._oai_messages.keys():
            raise KeyError(
                f"The agent '{agent.name}' is not present in any conversation. No history available for this agent."
            )
        return self._oai_messages[agent][-1]

    @property
    def use_docker(self) -> Union[bool, str, None]:
        """Bool value of whether to use docker to execute the code,
        or str value of the docker image name to use, or None when code execution is disabled.
        """
        return None if self._code_execution_config is False else self._code_execution_config.get("use_docker")

    @staticmethod
    def _message_to_dict(message: Union[Dict, str]) -> Dict:
        """Convert a message to a dictionary.

        The message can be a string or a dictionary. The string will be put in the "content" field of the new dictionary.
        """
        if isinstance(message, str):
            return {"content": message}
        elif isinstance(message, dict):
            return message
        else:
            return dict(message)

    def _append_oai_message(self, message: Union[Dict, str], role, conversation_id: Agent) -> bool:
        """Append a message to the ChatCompletion conversation.

        If the message received is a string, it will be put in the "content" field of the new dictionary.
        If the message received is a dictionary but does not have any of the two fields "content" or "function_call",
            this message is not a valid ChatCompletion message.
        If only "function_call" is provided, "content" will be set to None if not provided, and the role of the message will be forced "assistant".

        Args:
            message (dict or str): message to be appended to the ChatCompletion conversation.
            role (str): role of the message, can be "assistant" or "function".
            conversation_id (Agent): id of the conversation, should be the recipient or sender.

        Returns:
            bool: whether the message is appended to the ChatCompletion conversation.
        """
        message = self._message_to_dict(message)
        # create oai message to be appended to the oai conversation that can be passed to oai directly.
        oai_message = {k: message[k] for k in ("content", "function_call", "name", "context") if k in message}
        if "content" not in oai_message:
            if "function_call" in oai_message:
                oai_message["content"] = None  # if only function_call is provided, content will be set to None.
            else:
                return False

        oai_message["role"] = "function" if message.get("role") == "function" else role
        if "function_call" in oai_message:
            oai_message["role"] = "assistant"  # only messages with role 'assistant' can have a function call.
            oai_message["function_call"] = dict(oai_message["function_call"])
        self._oai_messages[conversation_id].append(oai_message)
        return True

    def send(
        self,
        message: Union[Dict, str],
        recipient: Agent,
        request_reply: Optional[bool] = None,
        silent: Optional[bool] = False,
    ):
        """Send a message to another agent.

        Args:
            message (dict or str): message to be sent.
                The message could contain the following fields:
                - content (str or List): Required, the content of the message. (Can be None)
                - function_call (str): the name of the function to be called.
                - name (str): the name of the function to be called.
                - role (str): the role of the message, any role that is not "function"
                    will be modified to "assistant".
                - context (dict): the context of the message, which will be passed to
                    [OpenAIWrapper.create](../oai/client#create).
                    For example, one agent can send a message A as:
        ```python
        {
            "content": lambda context: context["use_tool_msg"],
            "context": {
                "use_tool_msg": "Use tool X if they are relevant."
            }
        }
        ```
                    Next time, one agent can send a message B with a different "use_tool_msg".
                    Then the content of message A will be refreshed to the new "use_tool_msg".
                    So effectively, this provides a way for an agent to send a "link" and modify
                    the content of the "link" later.
            recipient (Agent): the recipient of the message.
            request_reply (bool or None): whether to request a reply from the recipient.
            silent (bool or None): (Experimental) whether to print the message sent.

        Raises:
            ValueError: if the message can't be converted into a valid ChatCompletion message.
        """
        # When the agent composes and sends the message, the role of the message is "assistant"
        # unless it's "function".
        valid = self._append_oai_message(message, "assistant", recipient)
        if valid:
            recipient.receive(message, self, request_reply, silent)
        else:
            raise ValueError(
                "Message can't be converted into a valid ChatCompletion message. Either content or function_call must be provided."
            )

    async def a_send(
        self,
        message: Union[Dict, str],
        recipient: Agent,
        request_reply: Optional[bool] = None,
        silent: Optional[bool] = False,
    ):
        """(async) Send a message to another agent.

        Args:
            message (dict or str): message to be sent.
                The message could contain the following fields:
                - content (str or List): Required, the content of the message. (Can be None)
                - function_call (str): the name of the function to be called.
                - name (str): the name of the function to be called.
                - role (str): the role of the message, any role that is not "function"
                    will be modified to "assistant".
                - context (dict): the context of the message, which will be passed to
                    [OpenAIWrapper.create](../oai/client#create).
                    For example, one agent can send a message A as:
        ```python
        {
            "content": lambda context: context["use_tool_msg"],
            "context": {
                "use_tool_msg": "Use tool X if they are relevant."
            }
        }
        ```
                    Next time, one agent can send a message B with a different "use_tool_msg".
                    Then the content of message A will be refreshed to the new "use_tool_msg".
                    So effectively, this provides a way for an agent to send a "link" and modify
                    the content of the "link" later.
            recipient (Agent): the recipient of the message.
            request_reply (bool or None): whether to request a reply from the recipient.
            silent (bool or None): (Experimental) whether to print the message sent.

        Raises:
            ValueError: if the message can't be converted into a valid ChatCompletion message.
        """
        # When the agent composes and sends the message, the role of the message is "assistant"
        # unless it's "function".
        valid = self._append_oai_message(message, "assistant", recipient)
        if valid:
            await recipient.a_receive(message, self, request_reply, silent)
        else:
            raise ValueError(
                "Message can't be converted into a valid ChatCompletion message. Either content or function_call must be provided."
            )

    def _print_received_message(self, message: Union[Dict, str], sender: Agent):
        # print the message received
        print(colored(sender.name, "yellow"), "(to", f"{self.name}):\n", flush=True)
        message = self._message_to_dict(message)

        if message.get("role") == "function":
            func_print = f"***** Response from calling function \"{message['name']}\" *****"
            print(colored(func_print, "green"), flush=True)
            print(message["content"], flush=True)
            print(colored("*" * len(func_print), "green"), flush=True)
        else:
            content = message.get("content")
            if content is not None:
                if "context" in message:
                    content = OpenAIWrapper.instantiate(
                        content,
                        message["context"],
                        self.llm_config and self.llm_config.get("allow_format_str_template", False),
                    )
                print(content_str(content), flush=True)
            if "function_call" in message:
                function_call = dict(message["function_call"])
                func_print = (
                    f"***** Suggested function Call: {function_call.get('name', '(No function name found)')} *****"
                )
                print(colored(func_print, "green"), flush=True)
                print(
                    "Arguments: \n",
                    function_call.get("arguments", "(No arguments found)"),
                    flush=True,
                    sep="",
                )
                print(colored("*" * len(func_print), "green"), flush=True)
        print("\n", "-" * 80, flush=True, sep="")

    def _process_received_message(self, message: Union[Dict, str], sender: Agent, silent: bool):
        message = self._message_to_dict(message)
        # When the agent receives a message, the role of the message is "user". (If 'role' exists and is 'function', it will remain unchanged.)
        valid = self._append_oai_message(message, "user", sender)
        if not valid:
            raise ValueError(
                "Received message can't be converted into a valid ChatCompletion message. Either content or function_call must be provided."
            )
        if not silent:
            self._print_received_message(message, sender)

    def receive(
        self,
        message: Union[Dict, str],
        sender: Agent,
        request_reply: Optional[bool] = None,
        silent: Optional[bool] = False,
    ):
        """Receive a message from another agent.

        Once a message is received, this function sends a reply to the sender or stop.
        The reply can be generated automatically or entered manually by a human.

        Args:
            message (dict or str): message from the sender. If the type is dict, it may contain the following reserved fields (either content or function_call need to be provided).
                1. "content": content of the message, can be None.
                2. "function_call": a dictionary containing the function name and arguments.
                3. "role": role of the message, can be "assistant", "user", "function".
                    This field is only needed to distinguish between "function" or "assistant"/"user".
                4. "name": In most cases, this field is not needed. When the role is "function", this field is needed to indicate the function name.
                5. "context" (dict): the context of the message, which will be passed to
                    [OpenAIWrapper.create](../oai/client#create).
            sender: sender of an Agent instance.
            request_reply (bool or None): whether a reply is requested from the sender.
                If None, the value is determined by `self.reply_at_receive[sender]`.
            silent (bool or None): (Experimental) whether to print the message received.

        Raises:
            ValueError: if the message can't be converted into a valid ChatCompletion message.
        """
        self._process_received_message(message, sender, silent)
        if request_reply is False or request_reply is None and self.reply_at_receive[sender] is False:
            return
        reply = self.generate_reply(messages=self.chat_messages[sender], sender=sender)
        if reply is not None:
            self.send(reply, sender, silent=silent)

    async def a_receive(
        self,
        message: Union[Dict, str],
        sender: Agent,
        request_reply: Optional[bool] = None,
        silent: Optional[bool] = False,
    ):
        """(async) Receive a message from another agent.

        Once a message is received, this function sends a reply to the sender or stop.
        The reply can be generated automatically or entered manually by a human.

        Args:
            message (dict or str): message from the sender. If the type is dict, it may contain the following reserved fields (either content or function_call need to be provided).
                1. "content": content of the message, can be None.
                2. "function_call": a dictionary containing the function name and arguments.
                3. "role": role of the message, can be "assistant", "user", "function".
                    This field is only needed to distinguish between "function" or "assistant"/"user".
                4. "name": In most cases, this field is not needed. When the role is "function", this field is needed to indicate the function name.
                5. "context" (dict): the context of the message, which will be passed to
                    [OpenAIWrapper.create](../oai/client#create).
            sender: sender of an Agent instance.
            request_reply (bool or None): whether a reply is requested from the sender.
                If None, the value is determined by `self.reply_at_receive[sender]`.
            silent (bool or None): (Experimental) whether to print the message received.

        Raises:
            ValueError: if the message can't be converted into a valid ChatCompletion message.
        """
        self._process_received_message(message, sender, silent)
        if request_reply is False or request_reply is None and self.reply_at_receive[sender] is False:
            return
        reply = await self.a_generate_reply(sender=sender)
        if reply is not None:
            await self.a_send(reply, sender, silent=silent)

    def _prepare_chat(self, recipient, clear_history):
        self.reset_consecutive_auto_reply_counter(recipient)
        recipient.reset_consecutive_auto_reply_counter(self)
        self.reply_at_receive[recipient] = recipient.reply_at_receive[self] = True
        if clear_history:
            self.clear_history(recipient)
            recipient.clear_history(self)

    def initiate_chat(
        self,
        recipient: "ConversableAgent",
        clear_history: Optional[bool] = True,
        silent: Optional[bool] = False,
        **context,
    ):
        """Initiate a chat with the recipient agent.

        Reset the consecutive auto reply counter.
        If `clear_history` is True, the chat history with the recipient agent will be cleared.
        `generate_init_message` is called to generate the initial message for the agent.

        Args:
            recipient: the recipient agent.
            clear_history (bool): whether to clear the chat history with the agent.
            silent (bool or None): (Experimental) whether to print the messages for this conversation.
            **context: any context information.
                "message" needs to be provided if the `generate_init_message` method is not overridden.
        """
        self._prepare_chat(recipient, clear_history)
        self.send(self.generate_init_message(**context), recipient, silent=silent)

    async def a_initiate_chat(
        self,
        recipient: "ConversableAgent",
        clear_history: Optional[bool] = True,
        silent: Optional[bool] = False,
        **context,
    ):
        """(async) Initiate a chat with the recipient agent.

        Reset the consecutive auto reply counter.
        If `clear_history` is True, the chat history with the recipient agent will be cleared.
        `generate_init_message` is called to generate the initial message for the agent.

        Args:
            recipient: the recipient agent.
            clear_history (bool): whether to clear the chat history with the agent.
            silent (bool or None): (Experimental) whether to print the messages for this conversation.
            **context: any context information.
                "message" needs to be provided if the `generate_init_message` method is not overridden.
        """
        self._prepare_chat(recipient, clear_history)
        await self.a_send(self.generate_init_message(**context), recipient, silent=silent)

    def reset(self):
        """Reset the agent."""
        self.clear_history()
        self.reset_consecutive_auto_reply_counter()
        self.stop_reply_at_receive()
        for reply_func_tuple in self._reply_func_list:
            if reply_func_tuple["reset_config"] is not None:
                reply_func_tuple["reset_config"](reply_func_tuple["config"])
            else:
                reply_func_tuple["config"] = copy.copy(reply_func_tuple["init_config"])

    def stop_reply_at_receive(self, sender: Optional[Agent] = None):
        """Reset the reply_at_receive of the sender."""
        if sender is None:
            self.reply_at_receive.clear()
        else:
            self.reply_at_receive[sender] = False

    def reset_consecutive_auto_reply_counter(self, sender: Optional[Agent] = None):
        """Reset the consecutive_auto_reply_counter of the sender."""
        if sender is None:
            self._consecutive_auto_reply_counter.clear()
        else:
            self._consecutive_auto_reply_counter[sender] = 0

    def clear_history(self, agent: Optional[Agent] = None):
        """Clear the chat history of the agent.

        Args:
            agent: the agent with whom the chat history to clear. If None, clear the chat history with all agents.
        """
        if agent is None:
            self._oai_messages.clear()
        else:
            self._oai_messages[agent].clear()

    def generate_oai_reply(
        self,
        messages: Optional[List[Dict]] = None,
        sender: Optional[Agent] = None,
        config: Optional[OpenAIWrapper] = None,
    ) -> Tuple[bool, Union[str, Dict, None]]:
        """Generate a reply using autogen.oai."""
        client = self.client if config is None else config
        if client is None:
            return False, None
        if messages is None:
            messages = self._oai_messages[sender]

        # TODO: #1143 handle token limit exceeded error
        response = client.create(
            context=messages[-1].pop("context", None), messages=self._oai_system_message + messages
        )
        return True, client.extract_text_or_function_call(response)[0]

    def generate_code_execution_reply(
        self,
        messages: Optional[List[Dict]] = None,
        sender: Optional[Agent] = None,
        config: Optional[Union[Dict, Literal[False]]] = None,
    ):
        """Generate a reply using code execution."""
        code_execution_config = config if config is not None else self._code_execution_config
        if code_execution_config is False:
            return False, None
        if messages is None:
            messages = self._oai_messages[sender]
        last_n_messages = code_execution_config.pop("last_n_messages", 1)

        messages_to_scan = last_n_messages
        if last_n_messages == "auto":
            # Find when the agent last spoke
            messages_to_scan = 0
            for i in range(len(messages)):
                message = messages[-(i + 1)]
                if "role" not in message:
                    break
                elif message["role"] != "user":
                    break
                else:
                    messages_to_scan += 1

        # iterate through the last n messages reversly
        # if code blocks are found, execute the code blocks and return the output
        # if no code blocks are found, continue
        for i in range(min(len(messages), messages_to_scan)):
            message = messages[-(i + 1)]
            if not message["content"]:
                continue
            code_blocks = extract_code(message["content"])
            if len(code_blocks) == 1 and code_blocks[0][0] == UNKNOWN:
                continue

            # found code blocks, execute code and push "last_n_messages" back
            exitcode, logs = self.execute_code_blocks(code_blocks)
            code_execution_config["last_n_messages"] = last_n_messages
            exitcode2str = "execution succeeded" if exitcode == 0 else "execution failed"
            return True, f"exitcode: {exitcode} ({exitcode2str})\nCode output: {logs}"

        # no code blocks are found, push last_n_messages back and return.
        code_execution_config["last_n_messages"] = last_n_messages

        return False, None

    def generate_function_call_reply(
        self,
        messages: Optional[List[Dict]] = None,
        sender: Optional[Agent] = None,
        config: Optional[Any] = None,
    ) -> Tuple[bool, Union[Dict, None]]:
        """Generate a reply using function call."""
        if config is None:
            config = self
        if messages is None:
            messages = self._oai_messages[sender]
        message = messages[-1]
        if "function_call" in message:
            _, func_return = self.execute_function(message["function_call"])
            return True, func_return
        return False, None

    async def generate_async_function_call_reply(
        self,
        messages: Optional[List[Dict]] = None,
        sender: Optional[Agent] = None,
        config: Optional[Any] = None,
    ) -> Tuple[bool, Union[Dict, None]]:
        """Generate a reply using async function call."""
        if config is None:
            config = self
        if messages is None:
            messages = self._oai_messages[sender]
        message = messages[-1]
        if "function_call" in message:
            func_call = message["function_call"]
            func_name = func_call.get("name", "")
            func = self._function_map.get(func_name, None)
            if func and asyncio.coroutines.iscoroutinefunction(func):
                _, func_return = await self.a_execute_function(func_call)
                return True, func_return

        return False, None

    def check_termination_and_human_reply(
        self,
        messages: Optional[List[Dict]] = None,
        sender: Optional[Agent] = None,
        config: Optional[Any] = None,
    ) -> Tuple[bool, Union[str, None]]:
        """Check if the conversation should be terminated, and if human reply is provided.

        This method checks for conditions that require the conversation to be terminated, such as reaching
        a maximum number of consecutive auto-replies or encountering a termination message. Additionally,
        it prompts for and processes human input based on the configured human input mode, which can be
        'ALWAYS', 'NEVER', or 'TERMINATE'. The method also manages the consecutive auto-reply counter
        for the conversation and prints relevant messages based on the human input received.

        Args:
            - messages (Optional[List[Dict]]): A list of message dictionaries, representing the conversation history.
            - sender (Optional[Agent]): The agent object representing the sender of the message.
            - config (Optional[Any]): Configuration object, defaults to the current instance if not provided.

        Returns:
            - Tuple[bool, Union[str, Dict, None]]: A tuple containing a boolean indicating if the conversation
            should be terminated, and a human reply which can be a string, a dictionary, or None.
        """
        # Function implementation...

        if config is None:
            config = self
        if messages is None:
            messages = self._oai_messages[sender]
        message = messages[-1]
        reply = ""
        no_human_input_msg = ""
        if self.human_input_mode == "ALWAYS":
            reply = self.get_human_input(
                f"Provide feedback to {sender.name}. Press enter to skip and use auto-reply, or type 'exit' to end the conversation: "
            )
            no_human_input_msg = "NO HUMAN INPUT RECEIVED." if not reply else ""
            # if the human input is empty, and the message is a termination message, then we will terminate the conversation
            reply = reply if reply or not self._is_termination_msg(message) else "exit"
        else:
            if self._consecutive_auto_reply_counter[sender] >= self._max_consecutive_auto_reply_dict[sender]:
                if self.human_input_mode == "NEVER":
                    reply = "exit"
                else:
                    # self.human_input_mode == "TERMINATE":
                    terminate = self._is_termination_msg(message)
                    reply = self.get_human_input(
                        f"Please give feedback to {sender.name}. Press enter or type 'exit' to stop the conversation: "
                        if terminate
                        else f"Please give feedback to {sender.name}. Press enter to skip and use auto-reply, or type 'exit' to stop the conversation: "
                    )
                    no_human_input_msg = "NO HUMAN INPUT RECEIVED." if not reply else ""
                    # if the human input is empty, and the message is a termination message, then we will terminate the conversation
                    reply = reply if reply or not terminate else "exit"
            elif self._is_termination_msg(message):
                if self.human_input_mode == "NEVER":
                    reply = "exit"
                else:
                    # self.human_input_mode == "TERMINATE":
                    reply = self.get_human_input(
                        f"Please give feedback to {sender.name}. Press enter or type 'exit' to stop the conversation: "
                    )
                    no_human_input_msg = "NO HUMAN INPUT RECEIVED." if not reply else ""
                    # if the human input is empty, and the message is a termination message, then we will terminate the conversation
                    reply = reply or "exit"

        # print the no_human_input_msg
        if no_human_input_msg:
            print(colored(f"\n>>>>>>>> {no_human_input_msg}", "red"), flush=True)

        # stop the conversation
        if reply == "exit":
            # reset the consecutive_auto_reply_counter
            self._consecutive_auto_reply_counter[sender] = 0
            return True, None

        # send the human reply
        if reply or self._max_consecutive_auto_reply_dict[sender] == 0:
            # reset the consecutive_auto_reply_counter
            self._consecutive_auto_reply_counter[sender] = 0
            return True, reply

        # increment the consecutive_auto_reply_counter
        self._consecutive_auto_reply_counter[sender] += 1
        if self.human_input_mode != "NEVER":
            print(colored("\n>>>>>>>> USING AUTO REPLY...", "red"), flush=True)

        return False, None

    async def a_check_termination_and_human_reply(
        self,
        messages: Optional[List[Dict]] = None,
        sender: Optional[Agent] = None,
        config: Optional[Any] = None,
    ) -> Tuple[bool, Union[str, None]]:
        """(async) Check if the conversation should be terminated, and if human reply is provided.

        This method checks for conditions that require the conversation to be terminated, such as reaching
        a maximum number of consecutive auto-replies or encountering a termination message. Additionally,
        it prompts for and processes human input based on the configured human input mode, which can be
        'ALWAYS', 'NEVER', or 'TERMINATE'. The method also manages the consecutive auto-reply counter
        for the conversation and prints relevant messages based on the human input received.

        Args:
            - messages (Optional[List[Dict]]): A list of message dictionaries, representing the conversation history.
            - sender (Optional[Agent]): The agent object representing the sender of the message.
            - config (Optional[Any]): Configuration object, defaults to the current instance if not provided.

        Returns:
            - Tuple[bool, Union[str, Dict, None]]: A tuple containing a boolean indicating if the conversation
            should be terminated, and a human reply which can be a string, a dictionary, or None.
        """
        if config is None:
            config = self
        if messages is None:
            messages = self._oai_messages[sender]
        message = messages[-1]
        reply = ""
        no_human_input_msg = ""
        if self.human_input_mode == "ALWAYS":
            reply = await self.a_get_human_input(
                f"Provide feedback to {sender.name}. Press enter to skip and use auto-reply, or type 'exit' to end the conversation: "
            )
            no_human_input_msg = "NO HUMAN INPUT RECEIVED." if not reply else ""
            # if the human input is empty, and the message is a termination message, then we will terminate the conversation
            reply = reply if reply or not self._is_termination_msg(message) else "exit"
        else:
            if self._consecutive_auto_reply_counter[sender] >= self._max_consecutive_auto_reply_dict[sender]:
                if self.human_input_mode == "NEVER":
                    reply = "exit"
                else:
                    # self.human_input_mode == "TERMINATE":
                    terminate = self._is_termination_msg(message)
                    reply = await self.a_get_human_input(
                        f"Please give feedback to {sender.name}. Press enter or type 'exit' to stop the conversation: "
                        if terminate
                        else f"Please give feedback to {sender.name}. Press enter to skip and use auto-reply, or type 'exit' to stop the conversation: "
                    )
                    no_human_input_msg = "NO HUMAN INPUT RECEIVED." if not reply else ""
                    # if the human input is empty, and the message is a termination message, then we will terminate the conversation
                    reply = reply if reply or not terminate else "exit"
            elif self._is_termination_msg(message):
                if self.human_input_mode == "NEVER":
                    reply = "exit"
                else:
                    # self.human_input_mode == "TERMINATE":
                    reply = await self.a_get_human_input(
                        f"Please give feedback to {sender.name}. Press enter or type 'exit' to stop the conversation: "
                    )
                    no_human_input_msg = "NO HUMAN INPUT RECEIVED." if not reply else ""
                    # if the human input is empty, and the message is a termination message, then we will terminate the conversation
                    reply = reply or "exit"

        # print the no_human_input_msg
        if no_human_input_msg:
            print(colored(f"\n>>>>>>>> {no_human_input_msg}", "red"), flush=True)

        # stop the conversation
        if reply == "exit":
            # reset the consecutive_auto_reply_counter
            self._consecutive_auto_reply_counter[sender] = 0
            return True, None

        # send the human reply
        if reply or self._max_consecutive_auto_reply_dict[sender] == 0:
            # reset the consecutive_auto_reply_counter
            self._consecutive_auto_reply_counter[sender] = 0
            return True, reply

        # increment the consecutive_auto_reply_counter
        self._consecutive_auto_reply_counter[sender] += 1
        if self.human_input_mode != "NEVER":
            print(colored("\n>>>>>>>> USING AUTO REPLY...", "red"), flush=True)

        return False, None

    def generate_reply(
        self,
        messages: Optional[List[Dict]] = None,
        sender: Optional[Agent] = None,
        exclude: Optional[List[Callable]] = None,
    ) -> Union[str, Dict, None]:
        """Reply based on the conversation history and the sender.

        Either messages or sender must be provided.
        Register a reply_func with `None` as one trigger for it to be activated when `messages` is non-empty and `sender` is `None`.
        Use registered auto reply functions to generate replies.
        By default, the following functions are checked in order:
        1. check_termination_and_human_reply
        2. generate_function_call_reply
        3. generate_code_execution_reply
        4. generate_oai_reply
        Every function returns a tuple (final, reply).
        When a function returns final=False, the next function will be checked.
        So by default, termination and human reply will be checked first.
        If not terminating and human reply is skipped, execute function or code and return the result.
        AI replies are generated only when no code execution is performed.

        Args:
            messages: a list of messages in the conversation history.
            default_reply (str or dict): default reply.
            sender: sender of an Agent instance.
            exclude: a list of functions to exclude.

        Returns:
            str or dict or None: reply. None if no reply is generated.
        """
        if all((messages is None, sender is None)):
            error_msg = f"Either {messages=} or {sender=} must be provided."
            logger.error(error_msg)
            raise AssertionError(error_msg)

        if messages is None:
            messages = self._oai_messages[sender]

        for reply_func_tuple in self._reply_func_list:
            reply_func = reply_func_tuple["reply_func"]
            if exclude and reply_func in exclude:
                continue
            if asyncio.coroutines.iscoroutinefunction(reply_func):
                continue
            if self._match_trigger(reply_func_tuple["trigger"], sender):
                final, reply = reply_func(self, messages=messages, sender=sender, config=reply_func_tuple["config"])
                if final:
                    return reply
        return self._default_auto_reply

    async def a_generate_reply(
        self,
        messages: Optional[List[Dict]] = None,
        sender: Optional[Agent] = None,
        exclude: Optional[List[Callable]] = None,
    ) -> Union[str, Dict, None]:
        """(async) Reply based on the conversation history and the sender.

        Either messages or sender must be provided.
        Register a reply_func with `None` as one trigger for it to be activated when `messages` is non-empty and `sender` is `None`.
        Use registered auto reply functions to generate replies.
        By default, the following functions are checked in order:
        1. check_termination_and_human_reply
        2. generate_function_call_reply
        3. generate_code_execution_reply
        4. generate_oai_reply
        Every function returns a tuple (final, reply).
        When a function returns final=False, the next function will be checked.
        So by default, termination and human reply will be checked first.
        If not terminating and human reply is skipped, execute function or code and return the result.
        AI replies are generated only when no code execution is performed.

        Args:
            messages: a list of messages in the conversation history.
            default_reply (str or dict): default reply.
            sender: sender of an Agent instance.
            exclude: a list of functions to exclude.

        Returns:
            str or dict or None: reply. None if no reply is generated.
        """
        if all((messages is None, sender is None)):
            error_msg = f"Either {messages=} or {sender=} must be provided."
            logger.error(error_msg)
            raise AssertionError(error_msg)

        if messages is None:
            messages = self._oai_messages[sender]

        for reply_func_tuple in self._reply_func_list:
            reply_func = reply_func_tuple["reply_func"]
            if exclude and reply_func in exclude:
                continue
            if self._match_trigger(reply_func_tuple["trigger"], sender):
                if asyncio.coroutines.iscoroutinefunction(reply_func):
                    final, reply = await reply_func(
                        self, messages=messages, sender=sender, config=reply_func_tuple["config"]
                    )
                else:
                    final, reply = reply_func(self, messages=messages, sender=sender, config=reply_func_tuple["config"])
                if final:
                    return reply
        return self._default_auto_reply

    def _match_trigger(self, trigger: Union[None, str, type, Agent, Callable, List], sender: Agent) -> bool:
        """Check if the sender matches the trigger.

        Args:
            - trigger (Union[None, str, type, Agent, Callable, List]): The condition to match against the sender.
            Can be `None`, string, type, `Agent` instance, callable, or a list of these.
            - sender (Agent): The sender object or type to be matched against the trigger.

        Returns:
            - bool: Returns `True` if the sender matches the trigger, otherwise `False`.

        Raises:
        - ValueError: If the trigger type is unsupported.
        """
        if trigger is None:
            return sender is None
        elif isinstance(trigger, str):
            return trigger == sender.name
        elif isinstance(trigger, type):
            return isinstance(sender, trigger)
        elif isinstance(trigger, Agent):
            # return True if the sender is the same type (class) as the trigger
            return trigger == sender
        elif isinstance(trigger, Callable):
            rst = trigger(sender)
            assert rst in [True, False], f"trigger {trigger} must return a boolean value."
            return rst
        elif isinstance(trigger, list):
            return any(self._match_trigger(t, sender) for t in trigger)
        else:
            raise ValueError(f"Unsupported trigger type: {type(trigger)}")

    def get_human_input(self, prompt: str) -> str:
        """Get human input.

        Override this method to customize the way to get human input.

        Args:
            prompt (str): prompt for the human input.

        Returns:
            str: human input.
        """
        reply = input(prompt)
        return reply

    async def a_get_human_input(self, prompt: str) -> str:
        """(Async) Get human input.

        Override this method to customize the way to get human input.

        Args:
            prompt (str): prompt for the human input.

        Returns:
            str: human input.
        """
        reply = input(prompt)
        return reply

    def run_code(self, code, **kwargs):
        """Run the code and return the result.

        Override this function to modify the way to run the code.
        Args:
            code (str): the code to be executed.
            **kwargs: other keyword arguments.

        Returns:
            A tuple of (exitcode, logs, image).
            exitcode (int): the exit code of the code execution.
            logs (str): the logs of the code execution.
            image (str or None): the docker image used for the code execution.
        """
        return execute_code(code, **kwargs)

    def execute_code_blocks(self, code_blocks):
        """Execute the code blocks and return the result."""
        logs_all = ""
        for i, code_block in enumerate(code_blocks):
            lang, code = code_block
            if not lang:
                lang = infer_lang(code)
            print(
                colored(
                    f"\n>>>>>>>> EXECUTING CODE BLOCK {i} (inferred language is {lang})...",
                    "red",
                ),
                flush=True,
            )
            if lang in ["bash", "shell", "sh"]:
                exitcode, logs, image = self.run_code(code, lang=lang, **self._code_execution_config)
            elif lang in ["python", "Python"]:
                if code.startswith("# filename: "):
                    filename = code[11 : code.find("\n")].strip()
                else:
                    filename = None
                exitcode, logs, image = self.run_code(
                    code,
                    lang="python",
                    filename=filename,
                    **self._code_execution_config,
                )
            else:
                # In case the language is not supported, we return an error message.
                exitcode, logs, image = (
                    1,
                    f"unknown language {lang}",
                    None,
                )
                # raise NotImplementedError
            if image is not None:
                self._code_execution_config["use_docker"] = image
            logs_all += "\n" + logs
            if exitcode != 0:
                return exitcode, logs_all
        return exitcode, logs_all

    @staticmethod
    def _format_json_str(jstr):
        """Remove newlines outside of quotes, and handle JSON escape sequences.

        1. this function removes the newline in the query outside of quotes otherwise json.loads(s) will fail.
            Ex 1:
            "{\n"tool": "python",\n"query": "print('hello')\nprint('world')"\n}" -> "{"tool": "python","query": "print('hello')\nprint('world')"}"
            Ex 2:
            "{\n  \"location\": \"Boston, MA\"\n}" -> "{"location": "Boston, MA"}"

        2. this function also handles JSON escape sequences inside quotes,
            Ex 1:
            '{"args": "a\na\na\ta"}' -> '{"args": "a\\na\\na\\ta"}'
        """
        result = []
        inside_quotes = False
        last_char = " "
        for char in jstr:
            if last_char != "\\" and char == '"':
                inside_quotes = not inside_quotes
            last_char = char
            if not inside_quotes and char == "\n":
                continue
            if inside_quotes and char == "\n":
                char = "\\n"
            if inside_quotes and char == "\t":
                char = "\\t"
            result.append(char)
        return "".join(result)

    def execute_function(self, func_call) -> Tuple[bool, Dict[str, str]]:
        """Execute a function call and return the result.

        Override this function to modify the way to execute a function call.

        Args:
            func_call: a dictionary extracted from openai message at key "function_call" with keys "name" and "arguments".

        Returns:
            A tuple of (is_exec_success, result_dict).
            is_exec_success (boolean): whether the execution is successful.
            result_dict: a dictionary with keys "name", "role", and "content". Value of "role" is "function".
        """
        func_name = func_call.get("name", "")
        func = self._function_map.get(func_name, None)

        is_exec_success = False
        if func is not None:
            # Extract arguments from a json-like string and put it into a dict.
            input_string = self._format_json_str(func_call.get("arguments", "{}"))
            try:
                arguments = json.loads(input_string)
            except json.JSONDecodeError as e:
                arguments = None
                content = f"Error: {e}\n You argument should follow json format."

            # Try to execute the function
            if arguments is not None:
                print(
                    colored(f"\n>>>>>>>> EXECUTING FUNCTION {func_name}...", "magenta"),
                    flush=True,
                )
                try:
                    content = func(**arguments)
                    is_exec_success = True
                except Exception as e:
                    content = f"Error: {e}"
        else:
            content = f"Error: Function {func_name} not found."

        return is_exec_success, {
            "name": func_name,
            "role": "function",
            "content": str(content),
        }

    async def a_execute_function(self, func_call):
        """Execute an async function call and return the result.

        Override this function to modify the way async functions are executed.

        Args:
            func_call: a dictionary extracted from openai message at key "function_call" with keys "name" and "arguments".

        Returns:
            A tuple of (is_exec_success, result_dict).
            is_exec_success (boolean): whether the execution is successful.
            result_dict: a dictionary with keys "name", "role", and "content". Value of "role" is "function".
        """
        func_name = func_call.get("name", "")
        func = self._function_map.get(func_name, None)

        is_exec_success = False
        if func is not None:
            # Extract arguments from a json-like string and put it into a dict.
            input_string = self._format_json_str(func_call.get("arguments", "{}"))
            try:
                arguments = json.loads(input_string)
            except json.JSONDecodeError as e:
                arguments = None
                content = f"Error: {e}\n You argument should follow json format."

            # Try to execute the function
            if arguments is not None:
                print(
                    colored(f"\n>>>>>>>> EXECUTING ASYNC FUNCTION {func_name}...", "magenta"),
                    flush=True,
                )
                try:
                    if asyncio.coroutines.iscoroutinefunction(func):
                        content = await func(**arguments)
                    else:
                        # Fallback to sync function if the function is not async
                        content = func(**arguments)
                    is_exec_success = True
                except Exception as e:
                    content = f"Error: {e}"
        else:
            content = f"Error: Function {func_name} not found."

        return is_exec_success, {
            "name": func_name,
            "role": "function",
            "content": str(content),
        }

    def generate_init_message(self, **context) -> Union[str, Dict]:
        """Generate the initial message for the agent.

        Override this function to customize the initial message based on user's request.
<<<<<<< HEAD
        If not overriden, "message" needs to be provided in the context.

        Args:
            **context: any context information, and "message" parameter needs to be provided.
=======
        If not overridden, "message" needs to be provided in the context.
>>>>>>> 143e49c6
        """
        return context["message"]

    def register_function(self, function_map: Dict[str, Callable]):
        """Register functions to the agent.

        Args:
            function_map: a dictionary mapping function names to functions.
        """
        self._function_map.update(function_map)

    def can_execute_function(self, name: str) -> bool:
        """Whether the agent can execute the function."""
        return name in self._function_map

    @property
    def function_map(self) -> Dict[str, Callable]:
        """Return the function map."""
        return self._function_map<|MERGE_RESOLUTION|>--- conflicted
+++ resolved
@@ -3,10 +3,12 @@
 import json
 import logging
 from collections import defaultdict
-from typing import Any, Callable, Dict, List, Literal, Optional, Tuple, Type, Union
+from typing import (Any, Callable, Dict, List, Literal, Optional, Tuple, Type,
+                    Union)
 
 from autogen import OpenAIWrapper
-from autogen.code_utils import DEFAULT_MODEL, UNKNOWN, content_str, execute_code, extract_code, infer_lang
+from autogen.code_utils import (DEFAULT_MODEL, UNKNOWN, content_str,
+                                execute_code, extract_code, infer_lang)
 
 from .agent import Agent
 
@@ -1242,14 +1244,10 @@
         """Generate the initial message for the agent.
 
         Override this function to customize the initial message based on user's request.
-<<<<<<< HEAD
         If not overriden, "message" needs to be provided in the context.
 
         Args:
             **context: any context information, and "message" parameter needs to be provided.
-=======
-        If not overridden, "message" needs to be provided in the context.
->>>>>>> 143e49c6
         """
         return context["message"]
 
