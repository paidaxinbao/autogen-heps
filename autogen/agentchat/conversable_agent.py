--- conflicted
+++ resolved
@@ -721,13 +721,9 @@
                           Otherwise, input() will be called to get the initial message.
         """
         self._prepare_chat(recipient, clear_history)
-<<<<<<< HEAD
         self.client_cache = cache
         recipient.client_cache = cache
-        await self.a_send(self.generate_init_message(**context), recipient, silent=silent)
-=======
         await self.a_send(await self.a_generate_init_message(**context), recipient, silent=silent)
->>>>>>> e97b6395
 
     def reset(self):
         """Reset the agent."""
