--- conflicted
+++ resolved
@@ -612,11 +612,7 @@
  */
 export const sanitizeConfig = (
   data: any,
-<<<<<<< HEAD
-  keys: string[] = ["api_key", "default_headers", "id"]
-=======
   keys: string[] = ["api_key", "id", "created_at", "updated_at"]
->>>>>>> d461100b
 ): any => {
   if (Array.isArray(data)) {
     return data.map((item) => sanitizeConfig(item, keys));
