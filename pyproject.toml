[metadata]
license_file = "LICENSE"
description-file = "README.md"


[tool.pytest.ini_options]
addopts = '--cov=. --cov-append --cov-branch --cov-report=xml -m "not conda"'
markers = ["conda: test related to conda forge distribution"]

[tool.black]
# https://github.com/psf/black
line-length = 120
exclude = "(.eggs|.git|.hg|.mypy_cache|.venv|_build|buck-out|build|dist)"


[tool.ruff]
line-length = 120

[tool.ruff.lint]
# Enable Pyflakes `E` and `F` codes by default.
select = [
    "E",
    "W", # see: https://pypi.org/project/pycodestyle
    "F", # see: https://pypi.org/project/pyflakes
    #    "D",  # see: https://pypi.org/project/pydocstyle
    #    "N",  # see: https://pypi.org/project/pep8-naming
    #    "S",  # see: https://pypi.org/project/flake8-bandit
    "I", # see: https://pypi.org/project/isort/
]
ignore = ["E501", "F401", "F403", "C901"]

# Exclude a variety of commonly ignored directories.
exclude = [
    ".eggs",
    ".git",
    ".mypy_cache",
    ".ruff_cache",
    "__pypackages__",
    "_build",
    "build",
    "dist",
    "docs",
<<<<<<< HEAD
     # This file needs to be either upgraded or removed and therefore should be
    # ignored from type checking for now
=======
    # This file needs to be either upgraded or removed and therefore should be
    # ignore from type checking for now
>>>>>>> 5e29ac84
    "math_utils\\.py$",
    "**/cap/py/autogencap/proto/*",
]
ignore-init-module-imports = true
unfixable = ["F401"]

[tool.ruff.lint.mccabe]
# Unlike Flake8, default to a complexity level of 10.
max-complexity = 10

[tool.mypy]
files = [
    "autogen/logger",
    "autogen/exception_utils.py",
    "autogen/coding",
    "autogen/oai/openai_utils.py",
    "autogen/_pydantic.py",
    "autogen/function_utils.py",
    "autogen/io",
    "test/test_pydantic.py",
    "test/test_function_utils.py",
    "test/io",
]
exclude = [
    "autogen/math_utils\\.py",
    "autogen/oai/completion\\.py",
    "autogen/agentchat/contrib/compressible_agent\\.py",
    "autogen/agentchat/contrib/math_user_proxy_agent.py",
    "autogen/oai/openai_utils.py",
]

strict = true
python_version = "3.8"
ignore_missing_imports = true
install_types = true
non_interactive = true
plugins = ["pydantic.mypy"]

# remove after all files in the repo are fixed
follow_imports = "silent"

# from https://blog.wolt.com/engineering/2021/09/30/professional-grade-mypy-configuration/
disallow_untyped_defs = true
no_implicit_optional = true
check_untyped_defs = true
warn_return_any = true
show_error_codes = true
warn_unused_ignores = true

disallow_incomplete_defs = true
disallow_untyped_decorators = true
disallow_any_unimported = true<|MERGE_RESOLUTION|>--- conflicted
+++ resolved
@@ -40,13 +40,8 @@
     "build",
     "dist",
     "docs",
-<<<<<<< HEAD
-     # This file needs to be either upgraded or removed and therefore should be
+    # This file needs to be either upgraded or removed and therefore should be
     # ignored from type checking for now
-=======
-    # This file needs to be either upgraded or removed and therefore should be
-    # ignore from type checking for now
->>>>>>> 5e29ac84
     "math_utils\\.py$",
     "**/cap/py/autogencap/proto/*",
 ]
