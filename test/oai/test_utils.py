--- conflicted
+++ resolved
@@ -69,7 +69,6 @@
 ]
 """
 
-<<<<<<< HEAD
 YAML_SAMPLE = """
 - model: gpt-3.5-turbo
   api_type: openai
@@ -87,7 +86,7 @@
   api_key: not-needed
   base_url: "http://localhost:1234/v1"
 """
-=======
+
 JSON_SAMPLE_DICT = json.loads(JSON_SAMPLE)
 
 
@@ -114,7 +113,6 @@
     dump1 = sorted(json.dumps(d, sort_keys=True) for d in list1)
     dump2 = sorted(json.dumps(d, sort_keys=True) for d in list2)
     return dump1 == dump2
->>>>>>> 752cf88f
 
 
 @pytest.fixture
@@ -123,10 +121,6 @@
         yield
 
 
-<<<<<<< HEAD
-@pytest.mark.parametrize("config_example", [JSON_SAMPLE, YAML_SAMPLE], ids=["from_json", "from_yaml"])
-def test_config_list_from_json(config_example):
-=======
 @pytest.mark.parametrize("test_case", FILTER_CONFIG_TEST)
 def test_filter_config(test_case):
     filter_dict = test_case["filter_dict"]
@@ -138,8 +132,8 @@
     assert _compare_lists_of_dicts(config_list, expected)
 
 
-def test_config_list_from_json():
->>>>>>> 752cf88f
+@pytest.mark.parametrize("config_example", [JSON_SAMPLE, YAML_SAMPLE], ids=["from_json", "from_yaml"])
+def test_config_list_from_json(config_example):
     with tempfile.NamedTemporaryFile(mode="w+", delete=False) as tmp_file:
         config_data = yaml.safe_load(config_example)
         tmp_file.write(config_example)
