--- conflicted
+++ resolved
@@ -1,10 +1,6 @@
 import pytest
 from autogen import OpenAIWrapper, config_list_from_json, config_list_openai_aoai
-<<<<<<< HEAD
 from conftest import skip_openai
-from test_utils import OAI_CONFIG_LIST, KEY_LOC
-=======
->>>>>>> 7a55734b
 
 try:
     from openai import OpenAI
