--- conflicted
+++ resolved
@@ -103,12 +103,9 @@
             path=db_path,
             name="mytestcollection",
             custom_text_split_function=custom_text_split_function,
-<<<<<<< HEAD
             use_existing=False,
-=======
             get_or_create=True,
             recursive=False,
->>>>>>> d22664f7
         )
         retriever.ingest_data(os.path.join(test_dir, "example.txt"))
         results = retriever.query(["autogen"], top_k=1)
@@ -118,29 +115,10 @@
         )
 
     def test_retrieve_utils(self):
-<<<<<<< HEAD
         retriever = Retriever(path="/tmp/chromadb", name="autogen-docs", use_existing=False)
         retriever.ingest_data("./website/docs")
         results = retriever.query(["autogen"], top_k=4, filter="AutoGen")
-=======
-        client = chromadb.PersistentClient(path="/tmp/chromadb")
-        create_vector_db_from_dir(
-            dir_path="./website/docs",
-            client=client,
-            collection_name="autogen-docs",
-            custom_text_types=["txt", "md", "rtf", "rst"],
-            get_or_create=True,
-        )
-        results = query_vector_db(
-            query_texts=[
-                "How can I use AutoGen UserProxyAgent and AssistantAgent to do code generation?",
-            ],
-            n_results=4,
-            client=client,
-            collection_name="autogen-docs",
-            search_string="AutoGen",
-        )
->>>>>>> d22664f7
+
         print(results["ids"][0])
         assert len(results["ids"][0]) == 4
 
