#!/usr/bin/env python3 -m pytest

import asyncio
import copy
import inspect
import os
import sys
import time
import unittest
from typing import Any, Callable, Dict, Literal
from unittest.mock import MagicMock

import pytest
from pydantic import BaseModel, Field
from test_assistant_agent import KEY_LOC, OAI_CONFIG_LIST
from typing_extensions import Annotated

import autogen
from autogen.agentchat import ConversableAgent, UserProxyAgent
from autogen.agentchat.conversable_agent import register_function
from autogen.exception_utils import InvalidCarryOverType, SenderRequired

sys.path.append(os.path.join(os.path.dirname(__file__), ".."))
from conftest import MOCK_OPEN_AI_API_KEY, reason, skip_openai  # noqa: E402

here = os.path.abspath(os.path.dirname(__file__))


@pytest.fixture
def conversable_agent():
    return ConversableAgent(
        "conversable_agent_0",
        max_consecutive_auto_reply=10,
        code_execution_config=False,
        llm_config=False,
        human_input_mode="NEVER",
    )


def test_sync_trigger():
    agent = ConversableAgent("a0", max_consecutive_auto_reply=0, llm_config=False, human_input_mode="NEVER")
    agent1 = ConversableAgent("a1", max_consecutive_auto_reply=0, llm_config=False, human_input_mode="NEVER")
    agent.register_reply(agent1, lambda recipient, messages, sender, config: (True, "hello"))
    agent1.initiate_chat(agent, message="hi")
    assert agent1.last_message(agent)["content"] == "hello"
    agent.register_reply("a1", lambda recipient, messages, sender, config: (True, "hello a1"))
    agent1.initiate_chat(agent, message="hi")
    assert agent1.last_message(agent)["content"] == "hello a1"
    agent.register_reply(
        ConversableAgent, lambda recipient, messages, sender, config: (True, "hello conversable agent")
    )
    agent1.initiate_chat(agent, message="hi")
    assert agent1.last_message(agent)["content"] == "hello conversable agent"
    agent.register_reply(
        lambda sender: sender.name.startswith("a"), lambda recipient, messages, sender, config: (True, "hello a")
    )
    agent1.initiate_chat(agent, message="hi")
    assert agent1.last_message(agent)["content"] == "hello a"
    agent.register_reply(
        lambda sender: sender.name.startswith("b"), lambda recipient, messages, sender, config: (True, "hello b")
    )
    agent1.initiate_chat(agent, message="hi")
    assert agent1.last_message(agent)["content"] == "hello a"
    agent.register_reply(
        ["agent2", agent1], lambda recipient, messages, sender, config: (True, "hello agent2 or agent1")
    )
    agent1.initiate_chat(agent, message="hi")
    assert agent1.last_message(agent)["content"] == "hello agent2 or agent1"
    agent.register_reply(
        ["agent2", "agent3"], lambda recipient, messages, sender, config: (True, "hello agent2 or agent3")
    )
    agent1.initiate_chat(agent, message="hi")
    assert agent1.last_message(agent)["content"] == "hello agent2 or agent1"
    pytest.raises(ValueError, agent.register_reply, 1, lambda recipient, messages, sender, config: (True, "hi"))
    pytest.raises(ValueError, agent._match_trigger, 1, agent1)


@pytest.mark.asyncio
async def test_async_trigger():
    agent = ConversableAgent("a0", max_consecutive_auto_reply=0, llm_config=False, human_input_mode="NEVER")
    agent1 = ConversableAgent("a1", max_consecutive_auto_reply=0, llm_config=False, human_input_mode="NEVER")

    async def a_reply(recipient, messages, sender, config):
        print("hello from a_reply")
        return (True, "hello")

    agent.register_reply(agent1, a_reply)
    await agent1.a_initiate_chat(agent, message="hi")
    assert agent1.last_message(agent)["content"] == "hello"

    async def a_reply_a1(recipient, messages, sender, config):
        print("hello from a_reply_a1")
        return (True, "hello a1")

    agent.register_reply("a1", a_reply_a1)
    await agent1.a_initiate_chat(agent, message="hi")
    assert agent1.last_message(agent)["content"] == "hello a1"

    async def a_reply_conversable_agent(recipient, messages, sender, config):
        print("hello from a_reply_conversable_agent")
        return (True, "hello conversable agent")

    agent.register_reply(ConversableAgent, a_reply_conversable_agent)
    await agent1.a_initiate_chat(agent, message="hi")
    assert agent1.last_message(agent)["content"] == "hello conversable agent"

    async def a_reply_a(recipient, messages, sender, config):
        print("hello from a_reply_a")
        return (True, "hello a")

    agent.register_reply(lambda sender: sender.name.startswith("a"), a_reply_a)
    await agent1.a_initiate_chat(agent, message="hi")
    assert agent1.last_message(agent)["content"] == "hello a"

    async def a_reply_b(recipient, messages, sender, config):
        print("hello from a_reply_b")
        return (True, "hello b")

    agent.register_reply(lambda sender: sender.name.startswith("b"), a_reply_b)
    await agent1.a_initiate_chat(agent, message="hi")
    assert agent1.last_message(agent)["content"] == "hello a"

    async def a_reply_agent2_or_agent1(recipient, messages, sender, config):
        print("hello from a_reply_agent2_or_agent1")
        return (True, "hello agent2 or agent1")

    agent.register_reply(["agent2", agent1], a_reply_agent2_or_agent1)
    await agent1.a_initiate_chat(agent, message="hi")
    assert agent1.last_message(agent)["content"] == "hello agent2 or agent1"

    async def a_reply_agent2_or_agent3(recipient, messages, sender, config):
        print("hello from a_reply_agent2_or_agent3")
        return (True, "hello agent2 or agent3")

    agent.register_reply(["agent2", "agent3"], a_reply_agent2_or_agent3)
    await agent1.a_initiate_chat(agent, message="hi")
    assert agent1.last_message(agent)["content"] == "hello agent2 or agent1"

    with pytest.raises(ValueError):
        agent.register_reply(1, a_reply)

    with pytest.raises(ValueError):
        agent._match_trigger(1, agent1)


def test_async_trigger_in_sync_chat():
    agent = ConversableAgent("a0", max_consecutive_auto_reply=0, llm_config=False, human_input_mode="NEVER")
    agent1 = ConversableAgent("a1", max_consecutive_auto_reply=0, llm_config=False, human_input_mode="NEVER")
    agent2 = ConversableAgent("a2", max_consecutive_auto_reply=0, llm_config=False, human_input_mode="NEVER")

    reply_mock = unittest.mock.MagicMock()

    async def a_reply(recipient, messages, sender, config):
        reply_mock()
        print("hello from a_reply")
        return (True, "hello from reply function")

    agent.register_reply(agent1, a_reply)

    with pytest.raises(RuntimeError) as e:
        agent1.initiate_chat(agent, message="hi")

    assert (
        e.value.args[0] == "Async reply functions can only be used with ConversableAgent.a_initiate_chat(). "
        "The following async reply functions are found: a_reply"
    )

    agent2.register_reply(agent1, a_reply, ignore_async_in_sync_chat=True)
    reply_mock.assert_not_called()


@pytest.mark.asyncio
async def test_sync_trigger_in_async_chat():
    agent = ConversableAgent("a0", max_consecutive_auto_reply=0, llm_config=False, human_input_mode="NEVER")
    agent1 = ConversableAgent("a1", max_consecutive_auto_reply=0, llm_config=False, human_input_mode="NEVER")

    def a_reply(recipient, messages, sender, config):
        print("hello from a_reply")
        return (True, "hello from reply function")

    agent.register_reply(agent1, a_reply)
    await agent1.a_initiate_chat(agent, message="hi")
    assert agent1.last_message(agent)["content"] == "hello from reply function"


def test_context():
    agent = ConversableAgent("a0", max_consecutive_auto_reply=0, llm_config=False, human_input_mode="NEVER")
    agent1 = ConversableAgent("a1", max_consecutive_auto_reply=0, llm_config=False, human_input_mode="NEVER")
    agent1.send(
        {
            "content": "hello {name}",
            "context": {
                "name": "there",
            },
        },
        agent,
    )
    # expect hello {name} to be printed
    agent1.send(
        {
            "content": lambda context: f"hello {context['name']}",
            "context": {
                "name": "there",
            },
        },
        agent,
    )
    # expect hello there to be printed
    agent.llm_config = {"allow_format_str_template": True}
    agent1.send(
        {
            "content": "hello {name}",
            "context": {
                "name": "there",
            },
        },
        agent,
    )
    # expect hello there to be printed


def test_generate_code_execution_reply():
    agent = ConversableAgent(
        "a0", max_consecutive_auto_reply=10, code_execution_config=False, llm_config=False, human_input_mode="NEVER"
    )

    dummy_messages = [
        {
            "content": "no code block",
            "role": "user",
        },
        {
            "content": "no code block",
            "role": "user",
        },
    ]

    code_message = {
        "content": '```python\nprint("hello world")\n```',
        "role": "user",
    }

    # scenario 1: if code_execution_config is not provided, the code execution should return false, none
    assert agent.generate_code_execution_reply(dummy_messages, config=False) == (False, None)

    # scenario 2: if code_execution_config is provided, but no code block is found, the code execution should return false, none
    assert agent.generate_code_execution_reply(dummy_messages, config={}) == (False, None)

    # scenario 3: if code_execution_config is provided, and code block is found, but it's not within the range of last_n_messages, the code execution should return false, none
    assert agent.generate_code_execution_reply([code_message] + dummy_messages, config={"last_n_messages": 1}) == (
        False,
        None,
    )

    # scenario 4: if code_execution_config is provided, and code block is found, and it's within the range of last_n_messages, the code execution should return true, code block
    agent._code_execution_config = {"last_n_messages": 3, "use_docker": False}
    assert agent.generate_code_execution_reply([code_message] + dummy_messages) == (
        True,
        "exitcode: 0 (execution succeeded)\nCode output: \nhello world\n",
    )
    assert agent._code_execution_config["last_n_messages"] == 3

    # scenario 5: if last_n_messages is set to 'auto' and no code is found, then nothing breaks both when an assistant message is and isn't present
    assistant_message_for_auto = {
        "content": "This is me! The assistant!",
        "role": "assistant",
    }

    dummy_messages_for_auto = []
    for i in range(3):
        dummy_messages_for_auto.append(
            {
                "content": "no code block",
                "role": "user",
            }
        )

        # Without an assistant present
        agent._code_execution_config = {"last_n_messages": "auto", "use_docker": False}
        assert agent.generate_code_execution_reply(dummy_messages_for_auto) == (
            False,
            None,
        )

        # With an assistant message present
        agent._code_execution_config = {"last_n_messages": "auto", "use_docker": False}
        assert agent.generate_code_execution_reply([assistant_message_for_auto] + dummy_messages_for_auto) == (
            False,
            None,
        )

    # scenario 6: if last_n_messages is set to 'auto' and code is found, then we execute it correctly
    dummy_messages_for_auto = []
    for i in range(4):
        # Without an assistant present
        agent._code_execution_config = {"last_n_messages": "auto", "use_docker": False}
        assert agent.generate_code_execution_reply([code_message] + dummy_messages_for_auto) == (
            True,
            "exitcode: 0 (execution succeeded)\nCode output: \nhello world\n",
        )

        # With an assistant message present
        agent._code_execution_config = {"last_n_messages": "auto", "use_docker": False}
        assert agent.generate_code_execution_reply(
            [assistant_message_for_auto] + [code_message] + dummy_messages_for_auto
        ) == (
            True,
            "exitcode: 0 (execution succeeded)\nCode output: \nhello world\n",
        )

        dummy_messages_for_auto.append(
            {
                "content": "no code block",
                "role": "user",
            }
        )

    # scenario 7: if last_n_messages is set to 'auto' and code is present, but not before an assistant message, then nothing happens
    agent._code_execution_config = {"last_n_messages": "auto", "use_docker": False}
    assert agent.generate_code_execution_reply(
        [code_message] + [assistant_message_for_auto] + dummy_messages_for_auto
    ) == (
        False,
        None,
    )
    assert agent._code_execution_config["last_n_messages"] == "auto"

    # scenario 8: if last_n_messages is misconfigures, we expect to see an error
    with pytest.raises(ValueError):
        agent._code_execution_config = {"last_n_messages": -1, "use_docker": False}
        agent.generate_code_execution_reply([code_message])

    with pytest.raises(ValueError):
        agent._code_execution_config = {"last_n_messages": "hello world", "use_docker": False}
        agent.generate_code_execution_reply([code_message])


def test_max_consecutive_auto_reply():
    agent = ConversableAgent("a0", max_consecutive_auto_reply=2, llm_config=False, human_input_mode="NEVER")
    agent1 = ConversableAgent("a1", max_consecutive_auto_reply=0, llm_config=False, human_input_mode="NEVER")
    assert agent.max_consecutive_auto_reply() == agent.max_consecutive_auto_reply(agent1) == 2
    agent.update_max_consecutive_auto_reply(1)
    assert agent.max_consecutive_auto_reply() == agent.max_consecutive_auto_reply(agent1) == 1

    agent1.initiate_chat(agent, message="hello")
    assert agent._consecutive_auto_reply_counter[agent1] == 1
    agent1.initiate_chat(agent, message="hello again")
    # with auto reply because the counter is reset
    assert agent1.last_message(agent)["role"] == "user"
    assert len(agent1.chat_messages[agent]) == 2
    assert len(agent.chat_messages[agent1]) == 2

    assert agent._consecutive_auto_reply_counter[agent1] == 1
    agent1.send(message="bye", recipient=agent)
    # no auto reply
    assert agent1.last_message(agent)["role"] == "assistant"

    agent1.initiate_chat(agent, clear_history=False, message="hi")
    assert len(agent1.chat_messages[agent]) > 2
    assert len(agent.chat_messages[agent1]) > 2

    assert agent1.reply_at_receive[agent] == agent.reply_at_receive[agent1] is True
    agent1.stop_reply_at_receive(agent)
    assert agent1.reply_at_receive[agent] is False and agent.reply_at_receive[agent1] is True


def test_conversable_agent():
    dummy_agent_1 = ConversableAgent(name="dummy_agent_1", llm_config=False, human_input_mode="ALWAYS")
    dummy_agent_2 = ConversableAgent(name="dummy_agent_2", llm_config=False, human_input_mode="TERMINATE")

    # monkeypatch.setattr(sys, "stdin", StringIO("exit"))
    dummy_agent_1.receive("hello", dummy_agent_2)  # receive a str
    # monkeypatch.setattr(sys, "stdin", StringIO("TERMINATE\n\n"))
    dummy_agent_1.receive(
        {
            "content": "hello {name}",
            "context": {
                "name": "dummy_agent_2",
            },
        },
        dummy_agent_2,
    )  # receive a dict
    assert "context" in dummy_agent_1.chat_messages[dummy_agent_2][-1]
    # receive dict without openai fields to be printed, such as "content", 'function_call'. There should be no error raised.
    pre_len = len(dummy_agent_1.chat_messages[dummy_agent_2])
    with pytest.raises(ValueError):
        dummy_agent_1.receive({"message": "hello"}, dummy_agent_2)
    assert pre_len == len(
        dummy_agent_1.chat_messages[dummy_agent_2]
    ), "When the message is not an valid openai message, it should not be appended to the oai conversation."

    # monkeypatch.setattr(sys, "stdin", StringIO("exit"))
    dummy_agent_1.send("TERMINATE", dummy_agent_2)  # send a str
    # monkeypatch.setattr(sys, "stdin", StringIO("exit"))
    dummy_agent_1.send(
        {
            "content": "TERMINATE",
        },
        dummy_agent_2,
    )  # send a dict

    # send dict with no openai fields
    pre_len = len(dummy_agent_1.chat_messages[dummy_agent_2])
    with pytest.raises(ValueError):
        dummy_agent_1.send({"message": "hello"}, dummy_agent_2)

    assert pre_len == len(
        dummy_agent_1.chat_messages[dummy_agent_2]
    ), "When the message is not a valid openai message, it should not be appended to the oai conversation."

    # update system message
    dummy_agent_1.update_system_message("new system message")
    assert dummy_agent_1.system_message == "new system message"

    dummy_agent_3 = ConversableAgent(name="dummy_agent_3", llm_config=False, human_input_mode="TERMINATE")
    with pytest.raises(KeyError):
        dummy_agent_1.last_message(dummy_agent_3)

    # Check the description field
    assert dummy_agent_1.description != dummy_agent_1.system_message
    assert dummy_agent_2.description == dummy_agent_2.system_message

    dummy_agent_4 = ConversableAgent(
        name="dummy_agent_4",
        system_message="The fourth dummy agent used for testing.",
        llm_config=False,
        human_input_mode="TERMINATE",
    )
    assert dummy_agent_4.description == "The fourth dummy agent used for testing."  # Same as system message

    dummy_agent_5 = ConversableAgent(
        name="dummy_agent_5",
        system_message="",
        description="The fifth dummy agent used for testing.",
        llm_config=False,
        human_input_mode="TERMINATE",
    )
    assert dummy_agent_5.description == "The fifth dummy agent used for testing."  # Same as system message


def test_generate_reply():
    def add_num(num_to_be_added):
        given_num = 10
        return num_to_be_added + given_num

    dummy_agent_2 = ConversableAgent(
        name="user_proxy", llm_config=False, human_input_mode="TERMINATE", function_map={"add_num": add_num}
    )
    messages = [{"function_call": {"name": "add_num", "arguments": '{ "num_to_be_added": 5 }'}, "role": "assistant"}]

    # when sender is None, messages is provided
    assert (
        dummy_agent_2.generate_reply(messages=messages, sender=None)["content"] == "15"
    ), "generate_reply not working when sender is None"

    # when sender is provided, messages is None
    dummy_agent_1 = ConversableAgent(name="dummy_agent_1", llm_config=False, human_input_mode="ALWAYS")
    dummy_agent_2._oai_messages[dummy_agent_1] = messages
    assert (
        dummy_agent_2.generate_reply(messages=None, sender=dummy_agent_1)["content"] == "15"
    ), "generate_reply not working when messages is None"

    dummy_agent_2.register_reply(["str", None], ConversableAgent.generate_oai_reply)
    with pytest.raises(SenderRequired):
        dummy_agent_2.generate_reply(messages=messages, sender=None)


def test_generate_reply_raises_on_messages_and_sender_none(conversable_agent):
    with pytest.raises(AssertionError):
        conversable_agent.generate_reply(messages=None, sender=None)


@pytest.mark.asyncio
async def test_a_generate_reply_raises_on_messages_and_sender_none(conversable_agent):
    with pytest.raises(AssertionError):
        await conversable_agent.a_generate_reply(messages=None, sender=None)


def test_generate_reply_with_messages_and_sender_none(conversable_agent):
    messages = [{"role": "user", "content": "hello"}]
    try:
        response = conversable_agent.generate_reply(messages=messages, sender=None)
        assert response is not None, "Response should not be None"
    except AssertionError as e:
        pytest.fail(f"Unexpected AssertionError: {e}")
    except Exception as e:
        pytest.fail(f"Unexpected exception: {e}")


@pytest.mark.asyncio
async def test_a_generate_reply_with_messages_and_sender_none(conversable_agent):
    messages = [{"role": "user", "content": "hello"}]
    try:
        response = await conversable_agent.a_generate_reply(messages=messages, sender=None)
        assert response is not None, "Response should not be None"
    except AssertionError as e:
        pytest.fail(f"Unexpected AssertionError: {e}")
    except Exception as e:
        pytest.fail(f"Unexpected exception: {e}")


def test_update_function_signature_and_register_functions() -> None:
    with pytest.MonkeyPatch.context() as mp:
        mp.setenv("OPENAI_API_KEY", MOCK_OPEN_AI_API_KEY)
        agent = ConversableAgent(name="agent", llm_config={"config_list": [{"model": "gpt-4"}]})

        def exec_python(cell: str) -> None:
            pass

        def exec_sh(script: str) -> None:
            pass

        agent.update_function_signature(
            {
                "name": "python",
                "description": "run cell in ipython and return the execution result.",
                "parameters": {
                    "type": "object",
                    "properties": {
                        "cell": {
                            "type": "string",
                            "description": "Valid Python cell to execute.",
                        }
                    },
                    "required": ["cell"],
                },
            },
            is_remove=False,
        )

        functions = agent.llm_config["functions"]
        assert {f["name"] for f in functions} == {"python"}

        agent.update_function_signature(
            {
                "name": "sh",
                "description": "run a shell script and return the execution result.",
                "parameters": {
                    "type": "object",
                    "properties": {
                        "script": {
                            "type": "string",
                            "description": "Valid shell script to execute.",
                        }
                    },
                    "required": ["script"],
                },
            },
            is_remove=False,
        )

        functions = agent.llm_config["functions"]
        assert {f["name"] for f in functions} == {"python", "sh"}

        # register the functions
        agent.register_function(
            function_map={
                "python": exec_python,
                "sh": exec_sh,
            }
        )
        assert set(agent.function_map.keys()) == {"python", "sh"}
        assert agent.function_map["python"] == exec_python
        assert agent.function_map["sh"] == exec_sh

        # remove the functions
        agent.register_function(
            function_map={
                "python": None,
            }
        )

        assert set(agent.function_map.keys()) == {"sh"}
        assert agent.function_map["sh"] == exec_sh


def test__wrap_function_sync():
    CurrencySymbol = Literal["USD", "EUR"]

    class Currency(BaseModel):
        currency: Annotated[CurrencySymbol, Field(..., description="Currency code")]
        amount: Annotated[float, Field(100.0, description="Amount of money in the currency")]

    Currency(currency="USD", amount=100.0)

    def exchange_rate(base_currency: CurrencySymbol, quote_currency: CurrencySymbol) -> float:
        if base_currency == quote_currency:
            return 1.0
        elif base_currency == "USD" and quote_currency == "EUR":
            return 1 / 1.1
        elif base_currency == "EUR" and quote_currency == "USD":
            return 1.1
        else:
            raise ValueError(f"Unknown currencies {base_currency}, {quote_currency}")

    agent = ConversableAgent(name="agent", llm_config=False)

    @agent._wrap_function
    def currency_calculator(
        base: Annotated[Currency, "Base currency"],
        quote_currency: Annotated[CurrencySymbol, "Quote currency"] = "EUR",
    ) -> Currency:
        quote_amount = exchange_rate(base.currency, quote_currency) * base.amount
        return Currency(amount=quote_amount, currency=quote_currency)

    assert (
        currency_calculator(base={"currency": "USD", "amount": 110.11}, quote_currency="EUR")
        == '{"currency":"EUR","amount":100.1}'
    )

    assert not inspect.iscoroutinefunction(currency_calculator)


@pytest.mark.asyncio
async def test__wrap_function_async():
    CurrencySymbol = Literal["USD", "EUR"]

    class Currency(BaseModel):
        currency: Annotated[CurrencySymbol, Field(..., description="Currency code")]
        amount: Annotated[float, Field(100.0, description="Amount of money in the currency")]

    Currency(currency="USD", amount=100.0)

    def exchange_rate(base_currency: CurrencySymbol, quote_currency: CurrencySymbol) -> float:
        if base_currency == quote_currency:
            return 1.0
        elif base_currency == "USD" and quote_currency == "EUR":
            return 1 / 1.1
        elif base_currency == "EUR" and quote_currency == "USD":
            return 1.1
        else:
            raise ValueError(f"Unknown currencies {base_currency}, {quote_currency}")

    agent = ConversableAgent(name="agent", llm_config=False)

    @agent._wrap_function
    async def currency_calculator(
        base: Annotated[Currency, "Base currency"],
        quote_currency: Annotated[CurrencySymbol, "Quote currency"] = "EUR",
    ) -> Currency:
        quote_amount = exchange_rate(base.currency, quote_currency) * base.amount
        return Currency(amount=quote_amount, currency=quote_currency)

    assert (
        await currency_calculator(base={"currency": "USD", "amount": 110.11}, quote_currency="EUR")
        == '{"currency":"EUR","amount":100.1}'
    )

    assert inspect.iscoroutinefunction(currency_calculator)


def get_origin(d: Dict[str, Callable[..., Any]]) -> Dict[str, Callable[..., Any]]:
    return {k: v._origin for k, v in d.items()}


def test_register_for_llm():
    with pytest.MonkeyPatch.context() as mp:
        mp.setenv("OPENAI_API_KEY", MOCK_OPEN_AI_API_KEY)
        agent3 = ConversableAgent(name="agent3", llm_config={"config_list": [{"model": "gpt-4"}]})
        agent2 = ConversableAgent(name="agent2", llm_config={"config_list": [{"model": "gpt-4"}]})
        agent1 = ConversableAgent(name="agent1", llm_config={"config_list": [{"model": "gpt-4"}]})

        @agent3.register_for_llm()
        @agent2.register_for_llm(name="python")
        @agent1.register_for_llm(description="run cell in ipython and return the execution result.")
        def exec_python(cell: Annotated[str, "Valid Python cell to execute."]) -> str:
            pass

        expected1 = [
            {
                "type": "function",
                "function": {
                    "description": "run cell in ipython and return the execution result.",
                    "name": "exec_python",
                    "parameters": {
                        "type": "object",
                        "properties": {
                            "cell": {
                                "type": "string",
                                "description": "Valid Python cell to execute.",
                            }
                        },
                        "required": ["cell"],
                    },
                },
            }
        ]
        expected2 = copy.deepcopy(expected1)
        expected2[0]["function"]["name"] = "python"
        expected3 = expected2

        assert agent1.llm_config["tools"] == expected1
        assert agent2.llm_config["tools"] == expected2
        assert agent3.llm_config["tools"] == expected3

        @agent3.register_for_llm()
        @agent2.register_for_llm()
        @agent1.register_for_llm(name="sh", description="run a shell script and return the execution result.")
        async def exec_sh(script: Annotated[str, "Valid shell script to execute."]) -> str:
            pass

        expected1 = expected1 + [
            {
                "type": "function",
                "function": {
                    "name": "sh",
                    "description": "run a shell script and return the execution result.",
                    "parameters": {
                        "type": "object",
                        "properties": {
                            "script": {
                                "type": "string",
                                "description": "Valid shell script to execute.",
                            }
                        },
                        "required": ["script"],
                    },
                },
            }
        ]
        expected2 = expected2 + [expected1[1]]
        expected3 = expected3 + [expected1[1]]

        assert agent1.llm_config["tools"] == expected1
        assert agent2.llm_config["tools"] == expected2
        assert agent3.llm_config["tools"] == expected3


def test_register_for_llm_api_style_function():
    with pytest.MonkeyPatch.context() as mp:
        mp.setenv("OPENAI_API_KEY", MOCK_OPEN_AI_API_KEY)
        agent3 = ConversableAgent(name="agent3", llm_config={"config_list": [{"model": "gpt-4"}]})
        agent2 = ConversableAgent(name="agent2", llm_config={"config_list": [{"model": "gpt-4"}]})
        agent1 = ConversableAgent(name="agent1", llm_config={"config_list": [{"model": "gpt-4"}]})

        @agent3.register_for_llm(api_style="function")
        @agent2.register_for_llm(name="python", api_style="function")
        @agent1.register_for_llm(
            description="run cell in ipython and return the execution result.", api_style="function"
        )
        def exec_python(cell: Annotated[str, "Valid Python cell to execute."]) -> str:
            pass

        expected1 = [
            {
                "description": "run cell in ipython and return the execution result.",
                "name": "exec_python",
                "parameters": {
                    "type": "object",
                    "properties": {
                        "cell": {
                            "type": "string",
                            "description": "Valid Python cell to execute.",
                        }
                    },
                    "required": ["cell"],
                },
            }
        ]
        expected2 = copy.deepcopy(expected1)
        expected2[0]["name"] = "python"
        expected3 = expected2

        assert agent1.llm_config["functions"] == expected1
        assert agent2.llm_config["functions"] == expected2
        assert agent3.llm_config["functions"] == expected3

        @agent3.register_for_llm(api_style="function")
        @agent2.register_for_llm(api_style="function")
        @agent1.register_for_llm(
            name="sh", description="run a shell script and return the execution result.", api_style="function"
        )
        async def exec_sh(script: Annotated[str, "Valid shell script to execute."]) -> str:
            pass

        expected1 = expected1 + [
            {
                "name": "sh",
                "description": "run a shell script and return the execution result.",
                "parameters": {
                    "type": "object",
                    "properties": {
                        "script": {
                            "type": "string",
                            "description": "Valid shell script to execute.",
                        }
                    },
                    "required": ["script"],
                },
            }
        ]
        expected2 = expected2 + [expected1[1]]
        expected3 = expected3 + [expected1[1]]

        assert agent1.llm_config["functions"] == expected1
        assert agent2.llm_config["functions"] == expected2
        assert agent3.llm_config["functions"] == expected3


def test_register_for_llm_without_description():
    with pytest.MonkeyPatch.context() as mp:
        mp.setenv("OPENAI_API_KEY", MOCK_OPEN_AI_API_KEY)
        agent = ConversableAgent(name="agent", llm_config={"config_list": [{"model": "gpt-4"}]})

        with pytest.raises(ValueError) as e:

            @agent.register_for_llm()
            def exec_python(cell: Annotated[str, "Valid Python cell to execute."]) -> str:
                pass

        assert e.value.args[0] == "Function description is required, none found."


def test_register_for_llm_without_LLM():
    agent = ConversableAgent(name="agent", llm_config=None)
    with pytest.raises(
        AssertionError,
        match="To update a tool signature, agent must have an llm_config",
    ):

        @agent.register_for_llm(description="do things.")
        def do_stuff(s: str) -> str:
            return f"{s} done"


def test_register_for_llm_without_configuration():
    with pytest.raises(
        ValueError,
        match="When using OpenAI or Azure OpenAI endpoints, specify a non-empty 'model' either in 'llm_config' or in each config of 'config_list'.",
    ):
        ConversableAgent(name="agent", llm_config={"config_list": []})


def test_register_for_llm_without_model_name():
    with pytest.raises(
        ValueError,
        match="When using OpenAI or Azure OpenAI endpoints, specify a non-empty 'model' either in 'llm_config' or in each config of 'config_list'.",
    ):
        ConversableAgent(name="agent", llm_config={"config_list": [{"model": ""}]})


def test_register_for_execution():
    with pytest.MonkeyPatch.context() as mp:
        mp.setenv("OPENAI_API_KEY", MOCK_OPEN_AI_API_KEY)
        agent = ConversableAgent(name="agent", llm_config={"config_list": [{"model": "gpt-4"}]})
        user_proxy_1 = UserProxyAgent(name="user_proxy_1")
        user_proxy_2 = UserProxyAgent(name="user_proxy_2")

        @user_proxy_2.register_for_execution(name="python")
        @agent.register_for_execution()
        @agent.register_for_llm(description="run cell in ipython and return the execution result.")
        @user_proxy_1.register_for_execution()
        def exec_python(cell: Annotated[str, "Valid Python cell to execute."]):
            pass

        expected_function_map_1 = {"exec_python": exec_python}
        assert get_origin(agent.function_map) == expected_function_map_1
        assert get_origin(user_proxy_1.function_map) == expected_function_map_1

        expected_function_map_2 = {"python": exec_python}
        assert get_origin(user_proxy_2.function_map) == expected_function_map_2

        @agent.register_for_execution()
        @agent.register_for_llm(description="run a shell script and return the execution result.")
        @user_proxy_1.register_for_execution(name="sh")
        async def exec_sh(script: Annotated[str, "Valid shell script to execute."]):
            pass

        expected_function_map = {
            "exec_python": exec_python,
            "sh": exec_sh,
        }
        assert get_origin(agent.function_map) == expected_function_map
        assert get_origin(user_proxy_1.function_map) == expected_function_map


def test_register_functions():
    with pytest.MonkeyPatch.context() as mp:
        mp.setenv("OPENAI_API_KEY", MOCK_OPEN_AI_API_KEY)
        agent = ConversableAgent(name="agent", llm_config={"config_list": [{"model": "gpt-4"}]})
        user_proxy = UserProxyAgent(name="user_proxy")

        def exec_python(cell: Annotated[str, "Valid Python cell to execute."]) -> str:
            pass

        register_function(
            exec_python,
            caller=agent,
            executor=user_proxy,
            description="run cell in ipython and return the execution result.",
        )

        expected_function_map = {"exec_python": exec_python}
        assert get_origin(user_proxy.function_map) == expected_function_map

        expected = [
            {
                "type": "function",
                "function": {
                    "description": "run cell in ipython and return the execution result.",
                    "name": "exec_python",
                    "parameters": {
                        "type": "object",
                        "properties": {
                            "cell": {
                                "type": "string",
                                "description": "Valid Python cell to execute.",
                            }
                        },
                        "required": ["cell"],
                    },
                },
            }
        ]
        assert agent.llm_config["tools"] == expected


@pytest.mark.skipif(
    skip_openai,
    reason=reason,
)
def test_function_registration_e2e_sync() -> None:
    config_list = autogen.config_list_from_json(
        OAI_CONFIG_LIST,
        filter_dict={
            "tags": ["tool"],
        },
        file_location=KEY_LOC,
    )

    llm_config = {
        "config_list": config_list,
    }

    coder = autogen.AssistantAgent(
        name="chatbot",
        system_message="For coding tasks, only use the functions you have been provided with. Reply TERMINATE when the task is done.",
        llm_config=llm_config,
    )

    # create a UserProxyAgent instance named "user_proxy"
    user_proxy = autogen.UserProxyAgent(
        name="user_proxy",
        system_message="A proxy for the user for executing code.",
        is_termination_msg=lambda x: x.get("content", "") and x.get("content", "").rstrip().endswith("TERMINATE"),
        human_input_mode="NEVER",
        max_consecutive_auto_reply=10,
        code_execution_config={"work_dir": "coding"},
    )

    # define functions according to the function description
    timer_mock = unittest.mock.MagicMock()
    stopwatch_mock = unittest.mock.MagicMock()

    # An example async function registered using decorators
    @user_proxy.register_for_execution()
    @coder.register_for_llm(description="create a timer for N seconds")
    def timer(num_seconds: Annotated[str, "Number of seconds in the timer."]) -> str:
        print("timer is running")
        for i in range(int(num_seconds)):
            print(".", end="")
            time.sleep(0.01)
        print()

        timer_mock(num_seconds=num_seconds)
        return "Timer is done!"

    # An example sync function registered using register_function
    def stopwatch(num_seconds: Annotated[str, "Number of seconds in the stopwatch."]) -> str:
        print("stopwatch is running")
        # assert False, "stopwatch's alive!"
        for i in range(int(num_seconds)):
            print(".", end="")
            time.sleep(0.01)
        print()

        stopwatch_mock(num_seconds=num_seconds)
        return "Stopwatch is done!"

    register_function(stopwatch, caller=coder, executor=user_proxy, description="create a stopwatch for N seconds")

    # start the conversation
    # 'await' is used to pause and resume code execution for async IO operations.
    # Without 'await', an async function returns a coroutine object but doesn't execute the function.
    # With 'await', the async function is executed and the current function is paused until the awaited function returns a result.
    user_proxy.initiate_chat(  # noqa: F704
        coder,
        message="Create a timer for 1 second and then a stopwatch for 2 seconds.",
    )

    timer_mock.assert_called_once_with(num_seconds="1")
    stopwatch_mock.assert_called_once_with(num_seconds="2")


@pytest.mark.skipif(
    skip_openai,
    reason=reason,
)
@pytest.mark.asyncio()
async def test_function_registration_e2e_async() -> None:
    config_list = autogen.config_list_from_json(
        OAI_CONFIG_LIST,
        filter_dict={
            "model": ["gpt-4", "gpt-4-0314", "gpt4", "gpt-4-32k", "gpt-4-32k-0314", "gpt-4-32k-v0314"],
        },
        file_location=KEY_LOC,
    )

    llm_config = {
        "config_list": config_list,
    }

    coder = autogen.AssistantAgent(
        name="chatbot",
        system_message="For coding tasks, only use the functions you have been provided with. Reply TERMINATE when the task is done.",
        llm_config=llm_config,
    )

    # create a UserProxyAgent instance named "user_proxy"
    user_proxy = autogen.UserProxyAgent(
        name="user_proxy",
        system_message="A proxy for the user for executing code.",
        is_termination_msg=lambda x: x.get("content", "") and x.get("content", "").rstrip().endswith("TERMINATE"),
        human_input_mode="NEVER",
        max_consecutive_auto_reply=10,
        code_execution_config={"work_dir": "coding"},
    )

    # define functions according to the function description
    timer_mock = unittest.mock.MagicMock()
    stopwatch_mock = unittest.mock.MagicMock()

    # An example async function registered using register_function
    async def timer(num_seconds: Annotated[str, "Number of seconds in the timer."]) -> str:
        print("timer is running")
        for i in range(int(num_seconds)):
            print(".", end="")
            await asyncio.sleep(0.01)
        print()

        timer_mock(num_seconds=num_seconds)
        return "Timer is done!"

    register_function(timer, caller=coder, executor=user_proxy, description="create a timer for N seconds")

    # An example sync function registered using decorators
    @user_proxy.register_for_execution()
    @coder.register_for_llm(description="create a stopwatch for N seconds")
    def stopwatch(num_seconds: Annotated[str, "Number of seconds in the stopwatch."]) -> str:
        print("stopwatch is running")
        # assert False, "stopwatch's alive!"
        for i in range(int(num_seconds)):
            print(".", end="")
            time.sleep(0.01)
        print()

        stopwatch_mock(num_seconds=num_seconds)
        return "Stopwatch is done!"

    # start the conversation
    # 'await' is used to pause and resume code execution for async IO operations.
    # Without 'await', an async function returns a coroutine object but doesn't execute the function.
    # With 'await', the async function is executed and the current function is paused until the awaited function returns a result.
    await user_proxy.a_initiate_chat(  # noqa: F704
        coder,
        message="Create a timer for 1 second and then a stopwatch for 2 seconds.",
    )

    timer_mock.assert_called_once_with(num_seconds="1")
    stopwatch_mock.assert_called_once_with(num_seconds="2")


@pytest.mark.skipif(skip_openai, reason=reason)
def test_max_turn():
    config_list = autogen.config_list_from_json(OAI_CONFIG_LIST, KEY_LOC, filter_dict={"model": ["gpt-3.5-turbo"]})

    # create an AssistantAgent instance named "assistant"
    assistant = autogen.AssistantAgent(
        name="assistant",
        max_consecutive_auto_reply=10,
        llm_config={"config_list": config_list},
    )

    user_proxy = autogen.UserProxyAgent(name="user", human_input_mode="ALWAYS", code_execution_config=False)

    # Use MagicMock to create a mock get_human_input function
    user_proxy.get_human_input = MagicMock(return_value="Not funny. Try again.")
    res = user_proxy.initiate_chat(assistant, clear_history=True, max_turns=3, message="Hello, make a joke about AI.")
    print("Result summary:", res.summary)
    print("Human input:", res.human_input)
    print("history", res.chat_history)
    assert len(res.chat_history) <= 6


@pytest.mark.skipif(skip_openai, reason=reason)
def test_message_func():
    import random

    class Function:
        call_count = 0

        def get_random_number(self):
            self.call_count += 1
            return random.randint(0, 100)

    config_list = autogen.config_list_from_json(
        OAI_CONFIG_LIST,
        file_location=KEY_LOC,
    )

    def my_message_play(sender, recipient, context):
        final_msg = {}
        final_msg["content"] = "Let's play a game."
        final_msg["function_call"] = {"name": "get_random_number", "arguments": "{}"}
        return final_msg

    func = Function()
    # autogen.ChatCompletion.start_logging()
    user = UserProxyAgent(
        "user",
        code_execution_config={
            "work_dir": here,
            "use_docker": False,
        },
        human_input_mode="NEVER",
        max_consecutive_auto_reply=10,
    )
    player = autogen.AssistantAgent(
        name="Player",
        system_message="You will use function `get_random_number` to get a random number. Stop only when you get at least 1 even number and 1 odd number. Reply TERMINATE to stop.",
        description="A player that makes function_calls.",
        llm_config={"config_list": config_list},
        function_map={"get_random_number": func.get_random_number},
    )

    chat_res_play = user.initiate_chat(
        player,
        message={"content": "Let's play a game.", "function_call": {"name": "get_random_number", "arguments": "{}"}},
        max_turns=1,
    )
    print(chat_res_play.summary)

    chat_res_play = user.initiate_chat(
        player,
        message=my_message_play,
        max_turns=1,
    )
    print(chat_res_play.summary)


@pytest.mark.skipif(skip_openai, reason=reason)
def test_summary():
    import random

    class Function:
        call_count = 0

        def get_random_number(self):
            self.call_count += 1
            return random.randint(0, 100)

    config_list = autogen.config_list_from_json(
        OAI_CONFIG_LIST, file_location=KEY_LOC, filter_dict={"tags": ["gpt-3.5-turbo"]}
    )

    def my_message_play(sender, recipient, context):
        final_msg = {}
        final_msg["content"] = "Let's play a game."
        final_msg["function_call"] = {"name": "get_random_number", "arguments": "{}"}
        return final_msg

    def my_summary(sender, recipient, summary_args):
        prefix = summary_args.get("prefix", "Summary:")
        return prefix + recipient.chat_messages[sender][-1].get("content", "")

    func = Function()
    # autogen.ChatCompletion.start_logging()
    user = UserProxyAgent(
        "user",
        code_execution_config={
            "work_dir": here,
            "use_docker": False,
        },
        human_input_mode="NEVER",
        max_consecutive_auto_reply=10,
    )
    player = autogen.AssistantAgent(
        name="Player",
        system_message="You will use function `get_random_number` to get a random number. Stop only when you get at least 1 even number and 1 odd number. Reply TERMINATE to stop.",
        description="A player that makes function_calls.",
        llm_config={"config_list": config_list},
        function_map={"get_random_number": func.get_random_number},
    )

    chat_res_play = user.initiate_chat(
        player,
        message=my_message_play,
        # message="Make a joke about AI",
        max_turns=1,
        summary_method="reflection_with_llm",
        summary_args={"summary_prompt": "Summarize the conversation into less than five words."},
    )
    print(chat_res_play.summary)

    chat_res_play = user.initiate_chat(
        player,
        # message=my_message_play,
        message="Make a joke about AI",
        max_turns=1,
        summary_method=my_summary,
        summary_args={"prefix": "This is the last message:"},
    )
    print(chat_res_play.summary)

    chat_res_play = user.initiate_chat(
        player,
        message={"content": "Let's play a game.", "function_call": {"name": "get_random_number", "arguments": "{}"}},
        max_turns=1,
        summary_method=my_summary,
        summary_args={"prefix": "This is the last message:"},
    )
    print(chat_res_play.summary)


def test_process_before_send():
    print_mock = unittest.mock.MagicMock()

    # Updated to include sender parameter
    def send_to_frontend(sender, message, recipient, silent):
        assert sender.name == "dummy_agent_1", "Sender is not the expected agent"
        if not silent:
            print(f"Message sent from {sender.name} to {recipient.name}: {message}")
            print_mock(message=message)
        return message

    dummy_agent_1 = ConversableAgent(name="dummy_agent_1", llm_config=False, human_input_mode="NEVER")
    dummy_agent_2 = ConversableAgent(name="dummy_agent_2", llm_config=False, human_input_mode="NEVER")
    dummy_agent_1.register_hook("process_message_before_send", send_to_frontend)
    dummy_agent_1.send("hello", dummy_agent_2)
    print_mock.assert_called_once_with(message="hello")
    dummy_agent_1.send("silent hello", dummy_agent_2, silent=True)
    print_mock.assert_called_once_with(message="hello")


def test_messages_with_carryover():
    agent1 = autogen.ConversableAgent(
        "alice",
        max_consecutive_auto_reply=10,
        human_input_mode="NEVER",
        llm_config=False,
        default_auto_reply="This is alice speaking.",
    )
    context = dict(message="hello", carryover="Testing carryover.")
    generated_message = agent1.generate_init_message(**context)
    assert isinstance(generated_message, str)

    context = dict(message="hello", carryover=["Testing carryover.", "This should pass"])
    generated_message = agent1.generate_init_message(**context)
    assert isinstance(generated_message, str)

    context = dict(message="hello", carryover=3)
    with pytest.raises(InvalidCarryOverType):
        agent1.generate_init_message(**context)

    # Test multimodal messages
    mm_content = [
        {"type": "text", "text": "hello"},
        {"type": "text", "text": "goodbye"},
        {
            "type": "image_url",
            "image_url": {"url": "https://example.com/image.png"},
        },
    ]
    mm_message = {"content": mm_content}
    context = dict(
        message=mm_message,
        carryover="Testing carryover.",
    )
    generated_message = agent1.generate_init_message(**context)
    assert isinstance(generated_message, dict)
    assert len(generated_message["content"]) == 4

    context = dict(message=mm_message, carryover=["Testing carryover.", "This should pass"])
    generated_message = agent1.generate_init_message(**context)
    assert isinstance(generated_message, dict)
    assert len(generated_message["content"]) == 4

    context = dict(message=mm_message, carryover=3)
    with pytest.raises(InvalidCarryOverType):
        agent1.generate_init_message(**context)

    # Test without carryover
    print(mm_message)
    context = dict(message=mm_message)
    generated_message = agent1.generate_init_message(**context)
    assert isinstance(generated_message, dict)
    assert len(generated_message["content"]) == 3

    # Test without text in multimodal message
    mm_content = [
        {"type": "image_url", "image_url": {"url": "https://example.com/image.png"}},
    ]
    mm_message = {"content": mm_content}
    context = dict(message=mm_message)
    generated_message = agent1.generate_init_message(**context)
    assert isinstance(generated_message, dict)
    assert len(generated_message["content"]) == 1

    generated_message = agent1.generate_init_message(**context, carryover="Testing carryover.")
    assert isinstance(generated_message, dict)
    assert len(generated_message["content"]) == 2


def test_chat_history():
    alice = autogen.ConversableAgent(
        "alice",
        human_input_mode="NEVER",
        llm_config=False,
        default_auto_reply="This is alice speaking.",
    )

    charlie = autogen.ConversableAgent(
        "charlie",
        human_input_mode="NEVER",
        llm_config=False,
        default_auto_reply="This is charlie speaking.",
    )

    max_turns = 2

    def bob_initiate_chat(agent: ConversableAgent, text: Literal["past", "future"]):
        _ = agent.initiate_chat(
            alice,
            message=f"This is bob from the {text} speaking.",
            max_turns=max_turns,
            clear_history=False,
            silent=True,
        )
        _ = agent.initiate_chat(
            charlie,
            message=f"This is bob from the {text} speaking.",
            max_turns=max_turns,
            clear_history=False,
            silent=True,
        )

    bob = autogen.ConversableAgent(
        "bob",
        human_input_mode="NEVER",
        llm_config=False,
        default_auto_reply="This is bob from the past speaking.",
    )
    bob_initiate_chat(bob, "past")
    context = bob.chat_messages

    del bob

    # Test agent with chat history
    bob = autogen.ConversableAgent(
        "bob",
        human_input_mode="NEVER",
        llm_config=False,
        default_auto_reply="This is bob from the future speaking.",
        chat_messages=context,
    )

    assert bool(bob.chat_messages)
    assert bob.chat_messages == context

    # two times the max turns due to bob replies
    assert len(bob.chat_messages[alice]) == 2 * max_turns
    assert len(bob.chat_messages[charlie]) == 2 * max_turns

    bob_initiate_chat(bob, "future")
    assert len(bob.chat_messages[alice]) == 4 * max_turns
    assert len(bob.chat_messages[charlie]) == 4 * max_turns

    assert bob.chat_messages[alice][0]["content"] == "This is bob from the past speaking."
    assert bob.chat_messages[charlie][0]["content"] == "This is bob from the past speaking."

    assert bob.chat_messages[alice][-2]["content"] == "This is bob from the future speaking."
    assert bob.chat_messages[charlie][-2]["content"] == "This is bob from the future speaking."


def test_http_client():

    import httpx

    with pytest.raises(TypeError):
        config_list = [
            {
                "model": "my-gpt-4-deployment",
                "api_key": "",
                "http_client": httpx.Client(),
            }
        ]

        autogen.ConversableAgent(
            "test_agent",
            human_input_mode="NEVER",
            llm_config={"config_list": config_list},
            default_auto_reply="This is alice speaking.",
        )


def test_adding_duplicate_function_warning():
    config_list = autogen.config_list_from_json(
        OAI_CONFIG_LIST,
        file_location=KEY_LOC,
    )

    agent = autogen.ConversableAgent(
        "jtoy",
        llm_config={
            "config_list": config_list,
            "model": "gpt-3.5-turbo-0613",
        },
    )

    def sample_function():
        pass

    agent.register_function(
        function_map={
            "sample_function": sample_function,
        }
    )
    agent.update_function_signature(
        {
            "name": "foo",
        },
        is_remove=False,
    )
    agent.update_tool_signature(
        {
            "type": "function",
            "function": {
                "name": "yo",
            },
        },
        is_remove=False,
    )

    with pytest.warns(UserWarning, match="Function 'sample_function' is being overridden."):
        agent.register_function(
            function_map={
                "sample_function": sample_function,
            }
        )
    with pytest.warns(UserWarning, match="Function 'foo' is being overridden."):
        agent.update_function_signature(
            {
                "name": "foo",
            },
            is_remove=False,
        )
    with pytest.warns(UserWarning, match="Function 'yo' is being overridden."):
        agent.update_tool_signature(
            {
                "type": "function",
                "function": {
                    "name": "yo",
                },
            },
            is_remove=False,
        )


if __name__ == "__main__":
    # test_trigger()
    # test_context()
    # test_max_consecutive_auto_reply()
    # test_generate_code_execution_reply()
    # test_conversable_agent()
    # test_no_llm_config()
    # test_max_turn()
    # test_process_before_send()
<<<<<<< HEAD
    test_message_func()
    test_summary()
    test_adding_duplicate_function_warning()
=======
    # test_message_func()
    test_summary()
    # test_function_registration_e2e_sync()
>>>>>>> d461100b
<|MERGE_RESOLUTION|>--- conflicted
+++ resolved
@@ -1475,12 +1475,7 @@
     # test_no_llm_config()
     # test_max_turn()
     # test_process_before_send()
-<<<<<<< HEAD
-    test_message_func()
+    # test_message_func()
     test_summary()
     test_adding_duplicate_function_warning()
-=======
-    # test_message_func()
-    test_summary()
     # test_function_registration_e2e_sync()
->>>>>>> d461100b
