--- conflicted
+++ resolved
@@ -1,23 +1,15 @@
 #!/usr/bin/env python3 -m pytest
 
-<<<<<<< HEAD
+import builtins
+import json
 from typing import Any, Dict, List, Optional
-from autogen import AgentNameConflict
-=======
-from typing import Any, Dict, List, Optional, Type
-from autogen import AgentNameConflict, Agent, GroupChat
->>>>>>> 1f9284ce
+from unittest import mock
+
 import pytest
-from unittest import mock
-import builtins
+
 import autogen
-import json
-<<<<<<< HEAD
-from autogen import GroupChat
-from autogen.exception_utils import UndefinedNextAgent
-=======
-import sys
->>>>>>> 1f9284ce
+from autogen import Agent, GroupChat
+from autogen.exception_utils import AgentNameConflict, UndefinedNextAgent
 
 
 def test_func_call_groupchat():
