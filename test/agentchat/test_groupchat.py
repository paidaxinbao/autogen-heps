--- conflicted
+++ resolved
@@ -437,9 +437,5 @@
     test_speaker_selection_method()
     # test_n_agents_less_than_3()
     # test_agent_mentions()
-<<<<<<< HEAD
     # test_termination()
-=======
-    # test_termination()
-    test_next_agent()
->>>>>>> 7dd88b68
+    test_next_agent()