import TOCInline from "@theme/TOCInline";

# Frequently Asked Questions

<TOCInline toc={toc} />

## Install the correct package - `pyautogen`

The name of Autogen package at PyPI is `pyautogen`:

```
pip install pyautogen
```

Typical errors that you might face when using the wrong package are `AttributeError: module 'autogen' has no attribute 'Agent'`, `AttributeError: module 'autogen' has no attribute 'config_list_from_json'` etc.

## Set your API endpoints

This documentation has been moved [here](/docs/topics/llm_configuration).

### Use the constructed configuration list in agents

This documentation has been moved [here](/docs/topics/llm_configuration).

### How does an agent decide which model to pick out of the list?

This documentation has been moved [here](/docs/topics/llm_configuration#how-does-an-agent-decide-which-model-to-pick-out-of-the-list).

### Unexpected keyword argument 'base_url'

In version >=1, OpenAI renamed their `api_base` parameter to `base_url`. So for older versions, use `api_base` but for newer versions use `base_url`.

### Can I use non-OpenAI models?

Yes. You currently have two options:

- Autogen can work with any API endpoint which complies with OpenAI-compatible RESTful APIs - e.g. serving local LLM via FastChat or LM Studio. Please check https://microsoft.github.io/autogen/blog/2023/07/14/Local-LLMs for an example.
- You can supply your own custom model implementation and use it with Autogen. Please check https://microsoft.github.io/autogen/blog/2024/01/26/Custom-Models for more information.

## Handle Rate Limit Error and Timeout Error

You can set `max_retries` to handle rate limit error. And you can set `timeout` to handle timeout error. They can all be specified in `llm_config` for an agent, which will be used in the OpenAI client for LLM inference. They can be set differently for different clients if they are set in the `config_list`.

- `max_retries` (int): the total number of times allowed for retrying failed requests for a single client.
- `timeout` (int): the timeout (in seconds) for a single client.

Please refer to the [documentation](/docs/Use-Cases/enhanced_inference#runtime-error) for more info.

## How to continue a finished conversation

When you call `initiate_chat` the conversation restarts by default. You can use `send` or `initiate_chat(clear_history=False)` to continue the conversation.

## `max_consecutive_auto_reply` vs `max_turn` vs `max_round`

- [`max_consecutive_auto_reply`](https://microsoft.github.io/autogen/docs/reference/agentchat/conversable_agent#max_consecutive_auto_reply) the maximum number of consecutive auto replie (a reply from an agent without human input is considered an auto reply). It plays a role when `human_input_mode` is not "ALWAYS".
- [`max_turns` in `ConversableAgent.initiate_chat`](https://microsoft.github.io/autogen/docs/reference/agentchat/conversable_agent#initiate_chat) limits the number of conversation turns between two conversable agents (without differentiating auto-reply and reply/input from human)
- [`max_round` in GroupChat](https://microsoft.github.io/autogen/docs/reference/agentchat/groupchat#groupchat-objects) specifies the maximum number of rounds in a group chat session.

## How do we decide what LLM is used for each agent? How many agents can be used? How do we decide how many agents in the group?

Each agent can be customized. You can use LLMs, tools, or humans behind each agent. If you use an LLM for an agent, use the one best suited for its role. There is no limit of the number of agents, but start from a small number like 2, 3. The more capable is the LLM and the fewer roles you need, the fewer agents you need.

The default user proxy agent doesn't use LLM. If you'd like to use an LLM in UserProxyAgent, the use case could be to simulate user's behavior.

The default assistant agent is instructed to use both coding and language skills. It doesn't have to do coding, depending on the tasks. And you can customize the system message. So if you want to use it for coding, use a model that's good at coding.

## Why is code not saved as file?

If you are using a custom system message for the coding agent, please include something like:
`If you want the user to save the code in a file before executing it, put # filename: <filename> inside the code block as the first line.`
in the system message. This line is in the default system message of the `AssistantAgent`.

If the `# filename` doesn't appear in the suggested code still, consider adding explicit instructions such as "save the code to disk" in the initial user message in `initiate_chat`.
The `AssistantAgent` doesn't save all the code by default, because there are cases in which one would just like to finish a task without saving the code.

## Legacy code executor

:::note
The new code executors offers more choices of execution backend.
Read more about [code executors](/docs/tutorial/code-executors).
:::

The legacy code executor is used by specifying the `code_execution_config` in the agent's constructor.

```python
from autogen import UserProxyAgent

user_proxy = UserProxyAgent(
    name="user_proxy",
    code_execution_config={"work_dir":"_output", "use_docker":"python:3"},
)
```

In this example, the `code_execution_config` specifies that the code will be
executed in a docker container with the image `python:3`.
By default, the image name is `python:3-slim` if not specified.
The `work_dir` specifies the directory where the code will be executed.
If you have problems with agents running `pip install` or get errors similar to
`Error while fetching server API version: ('Connection aborted.', FileNotFoundError(2, 'No such file or directory')`,
you can choose **'python:3'** as image as shown in the code example above and
that should solve the problem.

By default it runs code in a docker container. If you want to run code locally
(not recommended) then `use_docker` can be set to `False` in `code_execution_config`
for each code-execution agent, or set `AUTOGEN_USE_DOCKER` to `False` as an
environment variable.

You can also develop your AutoGen application in a docker container.
For example, when developing in [GitHub codespace](https://codespaces.new/microsoft/autogen?quickstart=1),
AutoGen runs in a docker container.
If you are not developing in GitHub Codespaces,
follow instructions [here](installation/Docker.md#option-1-install-and-run-autogen-in-docker)
to install and run AutoGen in docker.

## Agents keep thanking each other when using `gpt-3.5-turbo`

When using `gpt-3.5-turbo` you may often encounter agents going into a "gratitude loop", meaning when they complete a task they will begin congratulating and thanking each other in a continuous loop. This is a limitation in the performance of `gpt-3.5-turbo`, in contrast to `gpt-4` which has no problem remembering instructions. This can hinder the experimentation experience when trying to test out your own use case with cheaper models.

A workaround is to add an additional termination notice to the prompt. This acts a "little nudge" for the LLM to remember that they need to terminate the conversation when their task is complete. You can do this by appending a string such as the following to your user input string:

```python
prompt = "Some user query"

termination_notice = (
    '\n\nDo not show appreciation in your responses, say only what is necessary. '
    'if "Thank you" or "You\'re welcome" are said in the conversation, then say TERMINATE '
    'to indicate the conversation is finished and this is your last message.'
)

prompt += termination_notice
```

**Note**: This workaround gets the job done around 90% of the time, but there are occurrences where the LLM still forgets to terminate the conversation.

## ChromaDB fails in codespaces because of old version of sqlite3

(from [issue #251](https://github.com/microsoft/autogen/issues/251))

Code examples that use chromadb (like retrieval) fail in codespaces due to a sqlite3 requirement.

```
>>> import chromadb
Traceback (most recent call last):
  File "<stdin>", line 1, in <module>
  File "/home/vscode/.local/lib/python3.10/site-packages/chromadb/__init__.py", line 69, in <module>
    raise RuntimeError(
RuntimeError: Your system has an unsupported version of sqlite3. Chroma requires sqlite3 >= 3.35.0.
Please visit https://docs.trychroma.com/troubleshooting#sqlite to learn how to upgrade.
```

Workaround:

1. `pip install pysqlite3-binary`
2. `mkdir /home/vscode/.local/lib/python3.10/site-packages/google/colab`

Explanation: Per [this gist](https://gist.github.com/defulmere/8b9695e415a44271061cc8e272f3c300?permalink_comment_id=4711478#gistcomment-4711478), linked from the official [chromadb docs](https://docs.trychroma.com/troubleshooting#sqlite), adding this folder triggers chromadb to use pysqlite3 instead of the default.

## How to register a reply function

(from [issue #478](https://github.com/microsoft/autogen/issues/478))

See here https://microsoft.github.io/autogen/docs/reference/agentchat/conversable_agent/#register_reply

For example, you can register a reply function that gets called when `generate_reply` is called for an agent.

```python
def print_messages(recipient, messages, sender, config):
    if "callback" in config and  config["callback"] is not None:
        callback = config["callback"]
        callback(sender, recipient, messages[-1])
    print(f"Messages sent to: {recipient.name} | num messages: {len(messages)}")
    return False, None  # required to ensure the agent communication flow continues

user_proxy.register_reply(
    [autogen.Agent, None],
    reply_func=print_messages,
    config={"callback": None},
)

assistant.register_reply(
    [autogen.Agent, None],
    reply_func=print_messages,
    config={"callback": None},
)
```

In the above, we register a `print_messages` function that is called each time the agent's `generate_reply` is triggered after receiving a message.

## How to get last message ?

Refer to https://microsoft.github.io/autogen/docs/reference/agentchat/conversable_agent/#last_message

## How to get each agent message ?

Please refer to https://microsoft.github.io/autogen/docs/reference/agentchat/conversable_agent#chat_messages

## When using autogen docker, is it always necessary to reinstall modules?

The "use_docker" arg in an agent's code_execution_config will be set to the name of the image containing the change after execution, when the conversation finishes.
You can save that image name. For a new conversation, you can set "use_docker" to the saved name of the image to start execution there.

## Database locked error

When using VMs such as Azure Machine Learning compute instances,
you may encounter a "database locked error". This is because the
[LLM cache](./Use-Cases/agent_chat.md#cache)
is trying to write to a location that the application does not have access to.

You can set the `cache_path_root` to a location where the application has access.
For example,

```python
from autogen import Cache

with Cache.disk(cache_path_root="/tmp/.cache") as cache:
    agent_a.initate_chat(agent_b, ..., cache=cache)
```

You can also use Redis cache instead of disk cache. For example,

```python
from autogen import Cache

with Cache.redis(redis_url=...) as cache:
    agent_a.initate_chat(agent_b, ..., cache=cache)
```

You can also disable the cache. See [here](./Use-Cases/agent_chat.md#llm-caching) for details.

## Agents are throwing due to docker not running, how can I resolve this?

If running AutoGen locally the default for agents who execute code is for them to try and perform code execution within a docker container. If docker is not running, this will cause the agent to throw an error. To resolve this you have some options.

### If you want to disable code execution entirely

- Set `code_execution_config` to `False` for each code-execution agent. E.g.:

```python
user_proxy = autogen.UserProxyAgent(
    name="agent",
    llm_config=llm_config,
    code_execution_config=False)
```

### If you want to run code execution in docker

- **Recommended**: Make sure docker is up and running.

### If you want to run code execution locally

- `use_docker` can be set to `False` in `code_execution_config` for each code-execution agent.
- To set it for all code-execution agents at once: set `AUTOGEN_USE_DOCKER` to `False` as an environment variable.

E.g.:

```python
user_proxy = autogen.UserProxyAgent(
    name="agent", llm_config=llm_config,
    code_execution_config={"work_dir":"coding", "use_docker":False})
```

## Migrating from `CompressibleAgent` and `TransformChatHistory` to `TransformMessages`

### Why migrate to `TransformMessages`?

Migrating enhances flexibility, modularity, and customization in handling chat message transformations. `TransformMessages` introduces an improved, extensible approach for pre-processing messages for conversational agents.

### How to migrate?

<<<<<<< HEAD
To ensure a smooth migration process, simply follow the detailed guide provided in [Introduction to TransfromMessages](/docs/topics/handling_long_contexts/intro_to_transform_messages.md).
=======
To ensure a smooth migration process, simply follow the detailed guide provided in [Handling Long Context Conversations with Transform Messages](/docs/topics/long_contexts.md).

### What should I do if I get the error "TypeError: Assistants.create() got an unexpected keyword argument 'file_ids'"?

This error typically occurs when using Autogen version earlier than 0.2.27 in combination with OpenAI library version 1.21 or later. The issue arises because the older version of Autogen does not support the file_ids parameter used by newer versions of the OpenAI API.
To resolve this issue, you need to upgrade your Autogen library to version 0.2.27 or higher that ensures compatibility between Autogen and the OpenAI library.

```python
pip install --upgrade autogen
```
>>>>>>> 4711d7bb
<|MERGE_RESOLUTION|>--- conflicted
+++ resolved
@@ -267,9 +267,7 @@
 
 ### How to migrate?
 
-<<<<<<< HEAD
 To ensure a smooth migration process, simply follow the detailed guide provided in [Introduction to TransfromMessages](/docs/topics/handling_long_contexts/intro_to_transform_messages.md).
-=======
 To ensure a smooth migration process, simply follow the detailed guide provided in [Handling Long Context Conversations with Transform Messages](/docs/topics/long_contexts.md).
 
 ### What should I do if I get the error "TypeError: Assistants.create() got an unexpected keyword argument 'file_ids'"?
@@ -279,5 +277,4 @@
 
 ```python
 pip install --upgrade autogen
-```
->>>>>>> 4711d7bb
+```