--- conflicted
+++ resolved
@@ -31,12 +31,8 @@
 
 1. **Nested Chats**
    - Solving Complex Tasks with Nested Chats - [View Notebook](/docs/notebooks/agentchat_nestedchat)
-<<<<<<< HEAD
    - Solving Complex Tasks with A Sequence of Nested Chats - [View Notebook](/docs/notebooks/agentchat_nested_sequential_chats)
-   - OptiGuide for Solving a Supply Chain Optimization Problem with Nested Chats with a Coding Agent and a Safeguard Agent - [View Notebook](https://github.com/microsoft/autogen/blob/main/notebook/agentchat_nestedchat_optiguide.ipynb)
-=======
-    - OptiGuide for Solving a Supply Chain Optimization Problem with Nested Chats with a Coding Agent and a Safeguard Agent - [View Notebook](/docs/notebooks/agentchat_nestedchat_optiguide)
->>>>>>> ea2c1b27
+   - OptiGuide for Solving a Supply Chain Optimization Problem with Nested Chats with a Coding Agent and a Safeguard Agent - [View Notebook](/docs/notebooks/agentchat_nestedchat_optiguide)
 
 1. **Applications**
 
