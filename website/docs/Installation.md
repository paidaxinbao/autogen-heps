--- conflicted
+++ resolved
@@ -36,6 +36,7 @@
 ## Python
 
 AutoGen requires **Python version >= 3.8, < 3.12**. It can be installed from pip:
+AutoGen requires **Python version >= 3.8, < 3.12**. It can be installed from pip:
 
 ```bash
 pip install pyautogen
@@ -55,11 +56,7 @@
 Therefore, some changes are required for users of `pyautogen<0.2`.
 
 - `api_base` -> `base_url`, `request_timeout` -> `timeout` in `llm_config` and `config_list`. `max_retry_period` and `retry_wait_time` are deprecated. `max_retries` can be set for each client.
-<<<<<<< HEAD
-- MathChat, RetrieveChat, and TeachableAgent are unsupported until they are tested in future release.
-=======
 - MathChat, TeachableAgent are unsupported until they are tested in future release.
->>>>>>> 0dd0fc5a
 - `autogen.Completion` and `autogen.ChatCompletion` are deprecated. The essential functionalities are moved to `autogen.OpenAIWrapper`:
 ```python
 from autogen import OpenAIWrapper
@@ -95,6 +92,7 @@
 * retrievechat
 
 `pyautogen<0.2` supports retrieval-augmented generation tasks such as question answering and code generation with RAG agents. Please install with the [retrievechat] option to use it.
+`pyautogen<0.2` supports retrieval-augmented generation tasks such as question answering and code generation with RAG agents. Please install with the [retrievechat] option to use it.
 ```bash
 pip install "pyautogen[retrievechat]<0.2"
 ```
@@ -106,7 +104,9 @@
 * mathchat
 
 `pyautogen<0.2` offers an experimental agent for math problem solving. Please install with the [mathchat] option to use it.
+`pyautogen<0.2` offers an experimental agent for math problem solving. Please install with the [mathchat] option to use it.
 ```bash
+pip install "pyautogen[mathchat]<0.2"
 pip install "pyautogen[mathchat]<0.2"
 ```
 
