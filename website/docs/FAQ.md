--- conflicted
+++ resolved
@@ -71,13 +71,8 @@
 
 We strongly recommend using docker to execute code. There are two ways to use docker:
 
-<<<<<<< HEAD
-1. Run autogen in a docker container. For example, when developing in GitHub codespace, the autogen runs in a docker container.
-2. Run autogen outside of a docker container, while performing code execution with a docker container. For this option, make sure the python package `docker` is installed. When it is not installed and `use_docker` is explicitly set to False in `code_execution_config`, the code will be executed locally (this behavior is subject to change in future).
-=======
 1. Run AutoGen in a docker container. For example, when developing in [GitHub codespace](https://codespaces.new/microsoft/autogen?quickstart=1), AutoGen runs in a docker container. If you are not developing in Github codespace, follow instructions [here](Installation.md#option-1-install-and-run-autogen-in-docker) to install and run AutoGen in docker.
 2. Run AutoGen outside of a docker, while performing code execution with a docker container. For this option, set up docker and make sure the python package `docker` is installed. When not installed and `use_docker` is omitted in `code_execution_config`, the code will be executed locally (this behavior is subject to change in future).
->>>>>>> 2e519b01
 
 ### Enable Python 3 docker image
 
