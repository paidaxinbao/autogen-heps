--- conflicted
+++ resolved
@@ -12,13 +12,9 @@
     <img src="https://github.com/microsoft/autogen/blob/main/website/static/img/flaml.svg"  width=200>
     <br>
 </p> -->
-<<<<<<< HEAD
-:fire: Nov 11: AutoGen now supports OpenAI's Assistants!
+:fire: Nov 11: AutoGen experimentally supports OpenAI's Assistants!
 
 :fire: Nov 8: AutoGen is selected into [Open100: Top 100 Open Source achievements](https://www.benchcouncil.org/evaluation/opencs/annual.html) 40 days after release.
-=======
-:fire: Nov 8: AutoGen is selected into [Open100: Top 100 Open Source achievements](https://www.benchcouncil.org/evaluation/opencs/annual.html) 35 days after spinoff.
->>>>>>> 24807be4
 
 :fire: Nov 6: AutoGen is mentioned by Satya Nadella in a [fireside chat](https://youtu.be/0pLBvgYtv6U) around 13:20.
 
