﻿// Copyright (c) Microsoft Corporation. All rights reserved.
// MessageExtension.cs

using System;
using System.Collections.Generic;
using System.Linq;
using System.Text;

namespace AutoGen.Core;

public static class MessageExtension
{
    private static string separator = new string('-', 20);

    public static string FormatMessage(this IMessage message)
    {
        return message switch
        {
#pragma warning disable CS0618 // deprecated
            Message msg => msg.FormatMessage(),
#pragma warning restore CS0618 // deprecated
            TextMessage textMessage => textMessage.FormatMessage(),
            ImageMessage imageMessage => imageMessage.FormatMessage(),
            ToolCallMessage toolCallMessage => toolCallMessage.FormatMessage(),
            ToolCallResultMessage toolCallResultMessage => toolCallResultMessage.FormatMessage(),
            AggregateMessage<ToolCallMessage, ToolCallResultMessage> aggregateMessage => aggregateMessage.FormatMessage(),
            _ => message.ToString(),
        };
    }

    public static string FormatMessage(this TextMessage message)
    {
        var sb = new StringBuilder();
        // write from
        sb.AppendLine($"TextMessage from {message.From}");
        // write a seperator
        sb.AppendLine(separator);
        sb.AppendLine(message.Content);
        // write a seperator
        sb.AppendLine(separator);

        return sb.ToString();
    }

    public static string FormatMessage(this ImageMessage message)
    {
        var sb = new StringBuilder();
        // write from
        sb.AppendLine($"ImageMessage from {message.From}");
        // write a seperator
        sb.AppendLine(separator);
        sb.AppendLine($"Image: {message.Url}");
        // write a seperator
        sb.AppendLine(separator);

        return sb.ToString();
    }

    public static string FormatMessage(this ToolCallMessage message)
    {
        var sb = new StringBuilder();
        // write from
        sb.AppendLine($"ToolCallMessage from {message.From}");

        // write a seperator
        sb.AppendLine(separator);

        foreach (var toolCall in message.ToolCalls)
        {
            sb.AppendLine($"- {toolCall.FunctionName}: {toolCall.FunctionArguments}");
        }

        sb.AppendLine(separator);

        return sb.ToString();
    }

    public static string FormatMessage(this ToolCallResultMessage message)
    {
        var sb = new StringBuilder();
        // write from
        sb.AppendLine($"ToolCallResultMessage from {message.From}");

        // write a seperator
        sb.AppendLine(separator);

        foreach (var toolCall in message.ToolCalls)
        {
            sb.AppendLine($"- {toolCall.FunctionName}: {toolCall.Result}");
        }

        sb.AppendLine(separator);

        return sb.ToString();
    }

    public static string FormatMessage(this AggregateMessage<ToolCallMessage, ToolCallResultMessage> message)
    {
        var sb = new StringBuilder();
        // write from
        sb.AppendLine($"AggregateMessage from {message.From}");

        // write a seperator
        sb.AppendLine(separator);

        sb.AppendLine("ToolCallMessage:");
        sb.AppendLine(message.Message1.FormatMessage());

        sb.AppendLine("ToolCallResultMessage:");
        sb.AppendLine(message.Message2.FormatMessage());

        sb.AppendLine(separator);

        return sb.ToString();
    }

    [Obsolete("This method is deprecated, please use the extension method FormatMessage(this IMessage message) instead.")]
    public static string FormatMessage(this Message message)
    {
        var sb = new StringBuilder();
        // write from
        sb.AppendLine($"Message from {message.From}");
        // write a seperator
        sb.AppendLine(separator);

        // write content
        sb.AppendLine($"content: {message.Content}");

        // write function name if exists
        if (!string.IsNullOrEmpty(message.FunctionName))
        {
            sb.AppendLine($"function name: {message.FunctionName}");
            sb.AppendLine($"function arguments: {message.FunctionArguments}");
        }

        // write metadata
        if (message.Metadata is { Count: > 0 })
        {
            sb.AppendLine($"metadata:");
            foreach (var item in message.Metadata)
            {
                sb.AppendLine($"{item.Key}: {item.Value}");
            }
        }

        // write a seperator
        sb.AppendLine(separator);

        return sb.ToString();
    }

    public static bool IsSystemMessage(this IMessage message)
    {
        return message switch
        {
            TextMessage textMessage => textMessage.Role == Role.System,
#pragma warning disable CS0618 // deprecated
            Message msg => msg.Role == Role.System,
#pragma warning restore CS0618 // deprecated
            _ => false,
        };
    }

    /// <summary>
    /// Get the content from the message
    /// <para>if the message implements <see cref="ICanGetTextContent"/>, return the content from the message by calling <see cref="ICanGetTextContent.GetContent()"/></para>
    /// <para>if the message is a <see cref="AggregateMessage{ToolCallMessage, ToolCallResultMessage}"/> where TMessage1 is <see cref="ToolCallMessage"/> and TMessage2 is <see cref="ToolCallResultMessage"/> and the second message only contains one function call, return the result of that function call</para>
    /// <para>for all other situation, return null.</para>
    /// </summary>
    /// <param name="message"></param>
    public static string? GetContent(this IMessage message)
    {
        return message switch
        {
            ICanGetTextContent canGetTextContent => canGetTextContent.GetContent(),
#pragma warning disable CS0618 // deprecated
            Message msg => msg.Content,
<<<<<<< HEAD
#pragma warning restore CS0618 // deprecated
            AggregateMessage<ToolCallMessage, ToolCallResultMessage> aggregateMessage => aggregateMessage.Message2.ToolCalls.Count == 1 ? aggregateMessage.Message2.ToolCalls.First().Result : null,
=======
            ToolCallResultMessage toolCallResultMessage => toolCallResultMessage.ToolCalls.Count == 1 ? toolCallResultMessage.ToolCalls.First().Result : null,
            AggregateMessage<ToolCallMessage, ToolCallResultMessage> aggregateMessage => string.Join("\n", aggregateMessage.Message2.ToolCalls.Where(x => x.Result is not null).Select(x => x.Result)),
>>>>>>> 3e6f0733
            _ => null,
        };
    }

    /// <summary>
    /// Get the role from the message if it's available.
    /// </summary>
    public static Role? GetRole(this IMessage message)
    {
        return message switch
        {
            TextMessage textMessage => textMessage.Role,
#pragma warning disable CS0618 // deprecated
            Message msg => msg.Role,
#pragma warning restore CS0618 // deprecated
            ImageMessage img => img.Role,
            MultiModalMessage multiModal => multiModal.Role,
            _ => null,
        };
    }

    /// <summary>
    /// Return the tool calls from the message if it's available.
    /// <para>if the message implements <see cref="ICanGetToolCalls"/>, return the tool calls from the message by calling <see cref="ICanGetToolCalls.GetToolCalls()"/></para>
    /// <para>if the message is a <see cref="AggregateMessage{ToolCallMessage, ToolCallResultMessage}"/> where TMessage1 is <see cref="ToolCallMessage"/> and TMessage2 is <see cref="ToolCallResultMessage"/>, return the tool calls from the first message</para>
    /// </summary>
    /// <param name="message"></param>
    /// <returns></returns>
    public static IList<ToolCall>? GetToolCalls(this IMessage message)
    {
        return message switch
        {
            ICanGetToolCalls canGetToolCalls => canGetToolCalls.GetToolCalls().ToList(),
#pragma warning disable CS0618 // deprecated
            Message msg => msg.FunctionName is not null && msg.FunctionArguments is not null
                ? msg.Content is not null ? [new ToolCall(msg.FunctionName, msg.FunctionArguments, result: msg.Content)]
                : new List<ToolCall> { new(msg.FunctionName, msg.FunctionArguments) }
                : null,
#pragma warning restore CS0618 // deprecated
            AggregateMessage<ToolCallMessage, ToolCallResultMessage> aggregateMessage => aggregateMessage.Message1.ToolCalls,
            _ => null,
        };
    }
}<|MERGE_RESOLUTION|>--- conflicted
+++ resolved
@@ -173,15 +173,10 @@
         return message switch
         {
             ICanGetTextContent canGetTextContent => canGetTextContent.GetContent(),
+            AggregateMessage<ToolCallMessage, ToolCallResultMessage> aggregateMessage => string.Join("\n", aggregateMessage.Message2.ToolCalls.Where(x => x.Result is not null).Select(x => x.Result)),
 #pragma warning disable CS0618 // deprecated
             Message msg => msg.Content,
-<<<<<<< HEAD
-#pragma warning restore CS0618 // deprecated
-            AggregateMessage<ToolCallMessage, ToolCallResultMessage> aggregateMessage => aggregateMessage.Message2.ToolCalls.Count == 1 ? aggregateMessage.Message2.ToolCalls.First().Result : null,
-=======
-            ToolCallResultMessage toolCallResultMessage => toolCallResultMessage.ToolCalls.Count == 1 ? toolCallResultMessage.ToolCalls.First().Result : null,
-            AggregateMessage<ToolCallMessage, ToolCallResultMessage> aggregateMessage => string.Join("\n", aggregateMessage.Message2.ToolCalls.Where(x => x.Result is not null).Select(x => x.Result)),
->>>>>>> 3e6f0733
+#pragma warning restore CS0618 // deprecated
             _ => null,
         };
     }
